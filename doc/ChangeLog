--- conflicted
+++ resolved
@@ -1,10 +1,8 @@
-<<<<<<< HEAD
 2012-10-24 Frederik Beaujean <beaujean@mpp.mpg.de>
 	* BCIntegrate: fix off-by-one bug in sample-mean integration
-=======
+
 2012-10-16 Kevin Kroeninger <kevin.kroeninger@phys.uni-goettingen.de>
 	* BCH1D.cxx: added arrow to global mode.
->>>>>>> e4871a49
 
 2012-10-15 Frederik Beaujean <beaujean@mpp.mpg.de>
 	* introduction: latex parameter names
