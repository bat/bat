--- conflicted
+++ resolved
@@ -154,20 +154,11 @@
         models[imodel]->PrintAllMarginalized(TString::Format("plots-%d.pdf", imodel + 1));
 
         // draw summary plots and tables
-<<<<<<< HEAD
-        BCSummaryTool summary(models[imodel]);
-        summary.PrintParameterPlot(TString::Format("summary_pars-f%d.pdf", imodel + 1));
-        summary.PrintCorrelationPlot(TString::Format("summary_corr-f%d.png", imodel + 1));
-        summary.PrintCorrelationMatrix(TString::Format("summary_corr_matrix-f%d.pdf", imodel + 1));
-        //summary.PrintKnowledgeUpdatePlots(TString::Format("summary_update-f%d.pdf",imodel+1));
-        //summary.PrintParameterLatex(TString::Format("summary_pars-f%d.tex",imodel+1));
-=======
         models[imodel]->PrintParameterPlot(TString::Format("summary_pars-f%d.pdf", imodel + 1));
         models[imodel]->PrintCorrelationPlot(TString::Format("summary_corr-f%d.png", imodel + 1));
         models[imodel]->PrintCorrelationMatrix(TString::Format("summary_corr_matrix-f%d.pdf", imodel + 1));
         //models[imodel]->PrintKnowledgeUpdatePlots(TString::Format("summary_update-f%d.pdf",imodel+1));
         //models[imodel]->PrintParameterLatex(TString::Format("summary_pars-f%d.tex",imodel+1));
->>>>>>> a054ad74
     }
 
     // draw fit including the error band
