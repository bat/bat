--- conflicted
+++ resolved
@@ -11,28 +11,6 @@
 
 #include <iostream>
 #include <iomanip>
-
-// ---------------------------------------------------------
-<<<<<<< HEAD
-ReferenceCounting::ReferenceCounting() : BCModel()
-=======
-ReferenceCounting::ReferenceCounting(const char* name) : BCModel(name)
->>>>>>> a054ad74
-    , fEvalOption(kHistogram)
-    , fNObs(0)
-    , fEps(1e-6)
-    , fAlpha(10)
-    , fBeta(5)
-    , logs(0)
-    , maxn(0)
-    , maxk(10000)
-    , fHistPriorS(0)
-    , fHistPriorB(0)
-{
-<<<<<<< HEAD
-    // default constructor
-    DefineParameters();
-}
 
 // ---------------------------------------------------------
 ReferenceCounting::ReferenceCounting(const char* name) : BCModel(name)
@@ -47,28 +25,16 @@
     , fHistPriorS(0)
     , fHistPriorB(0)
 {
-    // constructor
-    DefineParameters();
-=======
     // define parameters
     AddParameter("s", 0, 50.); // index 0
     AddParameter("b", 0, 50.); // index 1
->>>>>>> a054ad74
 }
 
 // ---------------------------------------------------------
 ReferenceCounting::~ReferenceCounting()
 {
-<<<<<<< HEAD
-    if (fHistPriorS)
-        delete fHistPriorS;
-
-    if (fHistPriorB)
-        delete fHistPriorB;
-=======
     delete fHistPriorS;
     delete fHistPriorB;
->>>>>>> a054ad74
 }
 
 // ---------------------------------------------------------
@@ -86,14 +52,6 @@
 // ---------------------------------------------------------
 double ReferenceCounting::LogLikelihood(const std::vector<double>& parameters)
 {
-<<<<<<< HEAD
-    AddParameter("s", 0, 50.); // index 0
-    AddParameter("b", 0, 50.); // index 1
-}
-
-// ---------------------------------------------------------
-double ReferenceCounting::LogLikelihood(const std::vector<double>& parameters)
-{
     if (!fHistPriorS)
         FillPriorS();
 
@@ -108,22 +66,6 @@
 
     logprob += BCMath::LogPoisson( double(fNObs), nu);
 
-=======
-    if (!fHistPriorS)
-        FillPriorS();
-
-    if (!fHistPriorB)
-        FillPriorB();
-
-    double logprob = 0.;
-
-    double s = parameters.at(0);
-    double b = parameters.at(1);
-    double nu = s + b;
-
-    logprob += BCMath::LogPoisson( double(fNObs), nu);
-
->>>>>>> a054ad74
     return logprob;
 }
 
