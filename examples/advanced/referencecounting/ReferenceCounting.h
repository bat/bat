--- conflicted
+++ resolved
@@ -20,20 +20,11 @@
     // kApprox: use approximation
     enum EvalOption { kAnalytic, kHistogram, kApprox };
 
-<<<<<<< HEAD
-    // Constructors and destructor
-    ReferenceCounting();
-=======
     // Constructor and destructor
->>>>>>> a054ad74
     ReferenceCounting(const char* name);
     ~ReferenceCounting();
 
     // Methods to overload, see file ReferenceCounting.cxx
-<<<<<<< HEAD
-    void DefineParameters();
-=======
->>>>>>> a054ad74
     double LogAPrioriProbability(const std::vector<double>& parameters);
     double LogLikelihood(const std::vector<double>& parameters);
 
