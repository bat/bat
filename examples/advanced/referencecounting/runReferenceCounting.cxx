#include "ReferenceCounting.h"

#include <BAT/BCAux.h>
#include <BAT/BCH1D.h>
#include <BAT/BCH2D.h>
#include <BAT/BCLog.h>
#include <BAT/BCParameter.h>

#include <TCanvas.h>
#include <TH1D.h>
#include <TH2D.h>

#include <iostream>

int main()
{
    // set nicer style for drawing than the ROOT default
    BCAux::SetStyle();
<<<<<<< HEAD

    // open log file
    BCLog::OpenLog("log.txt");
    BCLog::SetLogLevel(BCLog::detail);

    // create new ReferenceCounting object
    ReferenceCounting* m = new ReferenceCounting();

    // set option of how to evaluate prior
    // kHistogram : calculate prior first and fill into histogram
    // kAnalytic  : calculate analytic expression
    // kApprox    : calculate prior from a TF1 approximation fitted to a histgram
    m->SetPriorEvalOption(ReferenceCounting::kAnalytic);

    // set background expectation
    double bkg_exp = 10; // expectation value
    double bkg_std = 5;  // uncertainty on background

    double alpha   = bkg_exp * bkg_exp / bkg_std / bkg_std;
    double beta    = bkg_exp / bkg_std / bkg_std;

    m->SetAlphaBeta(alpha, beta);

    // set number of observed events
    m->SetNObs(20);

    // set parameter range
    m->GetParameter("s")->SetLimits(0.0, 50); // signal
    m->GetParameter("b")->SetLimits(0.0, 35); // background

    // create a new summary tool object
    BCSummaryTool* summary = new BCSummaryTool(m);

    // perform sampling with MCMC
    m->MarginalizeAll();

    // perform minimization with Minuit
    m->FindMode( m->GetBestFitParameters() );

    // draw all marginalized distributions into a pdf file
    m->PrintAllMarginalized("ReferenceCounting_plots.pdf");

    // print individual histograms
    BCH1D* hist_s = m->GetMarginalized("s");
    hist_s->Print("ReferenceCounting_s.pdf", "BTulB3CS1D0pdf0L");
    hist_s->Print("ReferenceCounting_s_logy.pdf", "BTulB3CS1D0pdf0Llogy");

    BCH1D* hist_b = m->GetMarginalized("b");
    hist_b->Print("ReferenceCounting_b.pdf");
    hist_b->Print("ReferenceCounting_b_logy.pdf", "BTulB3CS1D0pdf0Llogy");

    BCH2D* hist_sb = m->GetMarginalized("s", "b");
    hist_sb->Print("ReferenceCounting_sb.pdf", "BTfB3CS1meangmodelmode");

    // print priors
    m->PrintPriors("priors.pdf");

    // print summary plots
    summary->PrintKnowledgeUpdatePlots("ReferenceCounting_update.pdf");

    // free memory
    delete summary;

    // print results of the analysis into a text file
    m->PrintResults("ReferenceCounting_results.txt");

    // print slice results to screen

    std::cout << " Mean   : " << hist_s->GetMean() << std::endl;
    std::cout << " Median : " << hist_s->GetMedian() << std::endl;
    std::cout << " Mode   : " << hist_s->GetMode() << std::endl;
    std::cout << " Std    : " << hist_s->GetSTD() << std::endl;
    std::cout << " Var    : " << hist_s->GetVariance() << std::endl;
    std::cout << " Q  5%  : " << hist_s->GetQuantile(0.05) << std::endl;
    std::cout << " Q 10%  : " << hist_s->GetQuantile(0.10) << std::endl;
    std::cout << " Q 16%  : " << hist_s->GetQuantile(0.16) << std::endl;
    std::cout << " Q 50%  : " << hist_s->GetQuantile(0.50) << std::endl;
    std::cout << " Q 84%  : " << hist_s->GetQuantile(0.84) << std::endl;
    std::cout << " Q 90%  : " << hist_s->GetQuantile(0.90) << std::endl;
    std::cout << " Q 95%  : " << hist_s->GetQuantile(0.95) << std::endl;
=======

    // open log file
    BCLog::OpenLog("log.txt", BCLog::detail, BCLog::detail);

    // create new ReferenceCounting object
    ReferenceCounting* m = new ReferenceCounting("refcountMod");

    // set option of how to evaluate prior
    // kHistogram : calculate prior first and fill into histogram
    // kAnalytic  : calculate analytic expression
    // kApprox    : calculate prior from a TF1 approximation fitted to a histgram
    m->SetPriorEvalOption(ReferenceCounting::kAnalytic);

    // set background expectation
    double bkg_exp = 10; // expectation value
    double bkg_std = 5;  // uncertainty on background

    double alpha   = bkg_exp * bkg_exp / bkg_std / bkg_std;
    double beta    = bkg_exp / bkg_std / bkg_std;

    m->SetAlphaBeta(alpha, beta);

    // set number of observed events
    m->SetNObs(20);

    // set parameter range
    m->GetParameter("s")->SetLimits(0.0, 50); // signal
    m->GetParameter("b")->SetLimits(0.0, 35); // background

    // perform sampling with MCMC
    m->MarginalizeAll();

    // perform minimization with Minuit
    m->FindMode( m->GetBestFitParameters() );

    // draw all marginalized distributions into a pdf file
    m->PrintAllMarginalized("ReferenceCounting_plots.pdf");

    // print histograms
    m->PrintAllMarginalized("ReferenceCounting.pdf");
    m->GetBCH1DdrawingOptions()->SetLogy();
    m->PrintAllMarginalized("ReferenceCounting_logy.pdf");

    // print priors
    m->PrintPriors("priors.pdf");

    // print summary plots
    m->PrintKnowledgeUpdatePlots("ReferenceCounting_update.pdf");

    // print results of the analysis into a text file
    m->PrintResults("ReferenceCounting_results.txt");

    // print slice results to screen
    m->GetMarginalized("s")->PrintToStream(std::cout, " ");
>>>>>>> a054ad74

    // close log file
    BCLog::CloseLog();

    // free memory
    delete m;

    return 0;

}
<|MERGE_RESOLUTION|>--- conflicted
+++ resolved
@@ -16,88 +16,6 @@
 {
     // set nicer style for drawing than the ROOT default
     BCAux::SetStyle();
-<<<<<<< HEAD
-
-    // open log file
-    BCLog::OpenLog("log.txt");
-    BCLog::SetLogLevel(BCLog::detail);
-
-    // create new ReferenceCounting object
-    ReferenceCounting* m = new ReferenceCounting();
-
-    // set option of how to evaluate prior
-    // kHistogram : calculate prior first and fill into histogram
-    // kAnalytic  : calculate analytic expression
-    // kApprox    : calculate prior from a TF1 approximation fitted to a histgram
-    m->SetPriorEvalOption(ReferenceCounting::kAnalytic);
-
-    // set background expectation
-    double bkg_exp = 10; // expectation value
-    double bkg_std = 5;  // uncertainty on background
-
-    double alpha   = bkg_exp * bkg_exp / bkg_std / bkg_std;
-    double beta    = bkg_exp / bkg_std / bkg_std;
-
-    m->SetAlphaBeta(alpha, beta);
-
-    // set number of observed events
-    m->SetNObs(20);
-
-    // set parameter range
-    m->GetParameter("s")->SetLimits(0.0, 50); // signal
-    m->GetParameter("b")->SetLimits(0.0, 35); // background
-
-    // create a new summary tool object
-    BCSummaryTool* summary = new BCSummaryTool(m);
-
-    // perform sampling with MCMC
-    m->MarginalizeAll();
-
-    // perform minimization with Minuit
-    m->FindMode( m->GetBestFitParameters() );
-
-    // draw all marginalized distributions into a pdf file
-    m->PrintAllMarginalized("ReferenceCounting_plots.pdf");
-
-    // print individual histograms
-    BCH1D* hist_s = m->GetMarginalized("s");
-    hist_s->Print("ReferenceCounting_s.pdf", "BTulB3CS1D0pdf0L");
-    hist_s->Print("ReferenceCounting_s_logy.pdf", "BTulB3CS1D0pdf0Llogy");
-
-    BCH1D* hist_b = m->GetMarginalized("b");
-    hist_b->Print("ReferenceCounting_b.pdf");
-    hist_b->Print("ReferenceCounting_b_logy.pdf", "BTulB3CS1D0pdf0Llogy");
-
-    BCH2D* hist_sb = m->GetMarginalized("s", "b");
-    hist_sb->Print("ReferenceCounting_sb.pdf", "BTfB3CS1meangmodelmode");
-
-    // print priors
-    m->PrintPriors("priors.pdf");
-
-    // print summary plots
-    summary->PrintKnowledgeUpdatePlots("ReferenceCounting_update.pdf");
-
-    // free memory
-    delete summary;
-
-    // print results of the analysis into a text file
-    m->PrintResults("ReferenceCounting_results.txt");
-
-    // print slice results to screen
-
-    std::cout << " Mean   : " << hist_s->GetMean() << std::endl;
-    std::cout << " Median : " << hist_s->GetMedian() << std::endl;
-    std::cout << " Mode   : " << hist_s->GetMode() << std::endl;
-    std::cout << " Std    : " << hist_s->GetSTD() << std::endl;
-    std::cout << " Var    : " << hist_s->GetVariance() << std::endl;
-    std::cout << " Q  5%  : " << hist_s->GetQuantile(0.05) << std::endl;
-    std::cout << " Q 10%  : " << hist_s->GetQuantile(0.10) << std::endl;
-    std::cout << " Q 16%  : " << hist_s->GetQuantile(0.16) << std::endl;
-    std::cout << " Q 50%  : " << hist_s->GetQuantile(0.50) << std::endl;
-    std::cout << " Q 84%  : " << hist_s->GetQuantile(0.84) << std::endl;
-    std::cout << " Q 90%  : " << hist_s->GetQuantile(0.90) << std::endl;
-    std::cout << " Q 95%  : " << hist_s->GetQuantile(0.95) << std::endl;
-=======
 
     // open log file
     BCLog::OpenLog("log.txt", BCLog::detail, BCLog::detail);
@@ -152,7 +70,6 @@
 
     // print slice results to screen
     m->GetMarginalized("s")->PrintToStream(std::cout, " ");
->>>>>>> a054ad74
 
     // close log file
     BCLog::CloseLog();
