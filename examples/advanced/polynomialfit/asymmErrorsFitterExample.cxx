--- conflicted
+++ resolved
@@ -20,18 +20,6 @@
     BCAux::SetStyle();
 
     // open log file with default level of logging
-<<<<<<< HEAD
-    BCLog::OpenLog("log.txt");
-    BCLog::SetLogLevel(BCLog::detail);
-
-    // 1st order polynomial
-    Pol1Asymm* m1 = new Pol1Asymm("1dPol asymm");
-    m1->DefineParameters();
-
-    // 2nd order polynomial
-    Pol2Asymm* m2 = new Pol2Asymm("2dPol asymm");
-    m2->DefineParameters();
-=======
     BCLog::OpenLog("log.txt", BCLog::detail, BCLog::detail);
 
     // 1st order polynomial
@@ -39,22 +27,13 @@
 
     // 2nd order polynomial
     Pol2Asymm* m2 = new Pol2Asymm("2dPol asymm");
->>>>>>> a054ad74
 
     // define model manager and add the models to it with a priori
     // probability for each model
     // we then do the same things with all the models
     BCModelManager* mgr = new BCModelManager();
-<<<<<<< HEAD
-    mgr->AddModel(m1, 1. / 2.);
-    mgr->AddModel(m2, 1. / 2.);
-
-    BCModelOutput* mout1 = new BCModelOutput(m1, "1Dasymm.root");
-    BCModelOutput* mout2 = new BCModelOutput(m2, "2Dasymm.root");
-=======
     mgr->AddModel(m1, 0.5);
     mgr->AddModel(m2, 0.5);
->>>>>>> a054ad74
 
     // create a new data set and fill it with data from a textfile
     // with four columns: x, y, y_error_low, y_error_high
@@ -73,38 +52,19 @@
     //	mgr->SetIntegrationMethod(BCIntegrate::kIntMonteCarlo);
     mgr->Integrate();
 
-<<<<<<< HEAD
-    // the allowed range of data values has to be defined for error
-    // propagation and fitting.
-    mgr->SetDataBoundaries(0, 0.0, 100.0); // possible x-values
-    mgr->SetDataBoundaries(1, 0.0, 5.0);   // possible y-values
-    mgr->SetDataBoundaries(2, 0.2, 5.2);   // possible sigmas
-=======
     // one can manually set the data bounds with the following three lines
     // but BAT will automatically know the data bounds
     // mgr->GetDataSet()->SetBounds(0, 0.0, 100.0); // possible x-values
     // mgr->GetDataSet()->SetBounds(1, 0.0, 5.0);   // possible y-values
     // mgr->GetDataSet()->SetBounds(2, 0.2, 5.2);   // possible sigmas
->>>>>>> a054ad74
 
     // in this example the data points are not chosen arbitrarily but
     // they have fixed values on the x-axis, i.e, 5, 15, ... . also, the
     // resolution is fixed. in general this can be solved by fixing the
-<<<<<<< HEAD
-    // "axes".
-    m1->FixDataAxis(0, true); // fixes x-values
-    m1->FixDataAxis(2, true); // fixes resolution
-    m1->FixDataAxis(3, true); // fixes resolution
-
-    m2->FixDataAxis(0, true); // fixes x-values
-    m2->FixDataAxis(2, true); // fixes resolution
-    m2->FixDataAxis(3, true); // fixes resolution
-=======
     // data axes.
     mgr->GetDataSet()->Fix(0); // fixes x-values
     mgr->GetDataSet()->Fix(2); // fixes resolution
     mgr->GetDataSet()->Fix(3); // fixes resolution
->>>>>>> a054ad74
 
     // during the marginalization, the error propagation can be done
     // thus, the x- and y-indices of the data values have to be set.
@@ -115,21 +75,11 @@
     m1->SetFillErrorBand();
     m2->SetFillErrorBand();
 
-<<<<<<< HEAD
-    // set Metropolis algorithm
-    m1->SetMarginalizationMethod(BCIntegrate::kMargMetropolis);
-    m2->SetMarginalizationMethod(BCIntegrate::kMargMetropolis);
-
-    // set precision
-    m1->MCMCSetPrecision(BCEngineMCMC::kMedium);
-    m2->MCMCSetPrecision(BCEngineMCMC::kMedium);
-=======
     // set Metropolis algorithm for both models
     mgr->SetMarginalizationMethod(BCIntegrate::kMargMetropolis);
 
     // set precision
     mgr->MCMCSetPrecision(BCEngineMCMC::kMedium);
->>>>>>> a054ad74
 
     // marginalizes the probability density with respect to all
     // parameters subsequently for all models
@@ -142,27 +92,13 @@
         mgr->GetModel(i)->FindMode( mgr->GetModel(i)->GetBestFitParameters() );
 
     // write marginalized distributions to a root file
-<<<<<<< HEAD
-    mout1->WriteMarginalizedDistributions();
-    mout1->Close();
-
-    mout2->WriteMarginalizedDistributions();
-    mout2->Close();
-=======
     m1->WriteMarginalizedDistributions("1Dasymm.root", "RECREATE");
     m2->WriteMarginalizedDistributions("2Dasymm.root", "RECREATE");
->>>>>>> a054ad74
 
     // print all marginalized distributions to a postscript file
     m1->PrintAllMarginalized("1Dasymm-marg.pdf");
     m2->PrintAllMarginalized("2Dasymm-marg.pdf");
 
-<<<<<<< HEAD
-    // calculate the p-value for the set of best fit parameters
-    //   mgr->CalculatePValue();
-
-=======
->>>>>>> a054ad74
     // write the summary
     mgr->PrintResults();
     mgr->PrintModelComparisonSummary("model-comparison.log");
@@ -177,17 +113,10 @@
 
     // sets the points of the graph to the data points read in
     // previously. loops over all entries.
-<<<<<<< HEAD
-    for (int i = 0; i < mgr->GetNDataPoints(); i++) {
-        gdata->SetPoint(i, mgr->GetDataPoint(i)->GetValue(0), mgr->GetDataPoint(i)->GetValue(1));
-        gdata->SetPointEYlow(i, mgr->GetDataPoint(i)->GetValue(2));
-        gdata->SetPointEYhigh(i, mgr->GetDataPoint(i)->GetValue(3));
-=======
     for (unsigned i = 0; i < mgr->GetDataSet()->GetNDataPoints(); i++) {
         gdata->SetPoint(i, mgr->GetDataSet()->GetDataPoint(i)->GetValue(0), mgr->GetDataSet()->GetDataPoint(i)->GetValue(1));
         gdata->SetPointEYlow(i, mgr->GetDataSet()->GetDataPoint(i)->GetValue(2));
         gdata->SetPointEYhigh(i, mgr->GetDataSet()->GetDataPoint(i)->GetValue(3));
->>>>>>> a054ad74
     }
 
     mgr->PrintSummary("summary.txt");
