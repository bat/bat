--- conflicted
+++ resolved
@@ -18,27 +18,6 @@
     ~MyCombination();
 
     // setters
-<<<<<<< HEAD
-    void SetHistFR(TH1D* hist)
-    { fHistFR = hist; };
-
-    void SetFlagPhysicalConstraints(bool flag)
-    { fFlagPhysicalConstraints = flag; };
-
-    // BAT methods
-
-    double LogLikelihood(const std::vector<double>& parameters);
-
-    void MCMCIterationInterface();
-
-private:
-
-    // flag for imposing physical constraints or not
-    bool fFlagPhysicalConstraints;
-
-    // histogram containing posterior for FR
-    TH1D* fHistFR;
-=======
     void SetFlagPhysicalConstraints(bool flag)
     { fFlagPhysicalConstraints = flag; };
 
@@ -50,7 +29,6 @@
 
     // flag for imposing physical constraints or not
     bool fFlagPhysicalConstraints;
->>>>>>> a054ad74
 
 };
 // ---------------------------------------------------------
