#include <BAT/BCLog.h>
#include <BAT/BCAux.h>
#include <BAT/BCH2D.h>

#include <BAT/BCMVCombination.h>

#include <iostream>
#include <fstream>

int main(int argc, char* argv[])
{

    // set nicer style for drawing than the ROOT default
    BCAux::SetStyle();

    // open log file
    BCLog::OpenLog("log.txt");
    BCLog::SetLogLevel(BCLog::detail);

    // create new BCMVCombination object
    BCMVCombination* m = new BCMVCombination();

    // set Metropolis as marginalization method
    m->SetMarginalizationMethod(BCIntegrate::kMargMetropolis);

    // set precision
    m->MCMCSetPrecision(BCEngineMCMC::kMedium);

    // read input from file
    int isopen = m->ReadInput(argv[1]);
    if (!isopen) {
        std::cout << "Could not open file. Exit." << std::endl;
        return 1;
    }

    // perform numerical analysis using MCMC
    m->MarginalizeAll();

    // find mode using Minuit
    m->FindMode( m->GetBestFitParameters() );

    // print all marginalized distributions
    m->PrintAllMarginalized("BCMVCombination_plots.pdf");

    // print results of numerical analysis
    m->PrintResults("BCMVCombination_results.txt");

    // print a single 2D plot
<<<<<<< HEAD
    m->GetSlice("obs", "rho_1", m->GetBestFitParameters(), 200)->Print("rho1_vs_obs.pdf", "BTcB3CS1gmodeprofiley");
=======
    BCH2D* hist_slice = new BCH2D(m->GetSlice("obs", "rho_1", m->GetBestFitParameters(), 200));
    hist_slice->Print("rho1_vs_obs.pdf", "BTcB3CS1gmodeprofiley");
>>>>>>> a054ad74

    // clean up
    delete m;

    // close log file
    BCLog::CloseLog();

    // no error
    return 0;
}
<|MERGE_RESOLUTION|>--- conflicted
+++ resolved
@@ -46,12 +46,8 @@
     m->PrintResults("BCMVCombination_results.txt");
 
     // print a single 2D plot
-<<<<<<< HEAD
-    m->GetSlice("obs", "rho_1", m->GetBestFitParameters(), 200)->Print("rho1_vs_obs.pdf", "BTcB3CS1gmodeprofiley");
-=======
     BCH2D* hist_slice = new BCH2D(m->GetSlice("obs", "rho_1", m->GetBestFitParameters(), 200));
     hist_slice->Print("rho1_vs_obs.pdf", "BTcB3CS1gmodeprofiley");
->>>>>>> a054ad74
 
     // clean up
     delete m;
