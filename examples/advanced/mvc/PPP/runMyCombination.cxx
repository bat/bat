#include <BAT/BCH1D.h>
#include <BAT/BCH2D.h>
#include <BAT/BCLog.h>
#include <BAT/BCAux.h>

#include <TMatrixT.h>
#include <TH1D.h>
#include <TH2D.h>

#include <iostream>
#include <fstream>

#include "MyCombination.h"
#include <BAT/BCMVCombination.h>
#include <BAT/BCMVCDataModel.h>
#include <BAT/BCMVCMeasurement.h>
#include <BAT/BCMVCUncertainty.h>

int main(int argc, char* argv[])
{

    // flags
    bool flag_phys = true;   // physical constrained on (true) or off (false)
    bool flag_full = true;   // run full analysis
    bool flag_meas = true;  // repeat analysis and remove one measurement at a time
    bool flag_unc  = true;  // repeat analysis and remove one uncertainty at a time

    int nbins = 500;
    double rho_min   = 0.0;
    double rho_max   = 4.5;
    double alpha_min = 1.5;
    double alpha_max = 3.0;
    double eta_min   = 0.0;
    double eta_max   = 4.0;

    // set nicer style for drawing than the ROOT default
    BCAux::SetStyle();

    // open log file
    BCLog::OpenLog("log.txt");
    BCLog::SetLogLevel(BCLog::detail);

    // helper variables
    double rho_mean_all;
    double rho_std_all;

    std::vector<double> rho_mean_single;
    std::vector<double> rho_std_single;
    std::vector<double> rho_mean_unc;
    std::vector<double> rho_std_unc;

    // create new MyCombination object
    MyCombination* m = new MyCombination();

    // set flag for physical constraints
    m->SetFlagPhysicalConstraints(flag_phys);

    // set Metropolis as marginalization method
    m->SetMarginalizationMethod(BCIntegrate::kMargMetropolis);

    // set precision
    m->MCMCSetPrecision(BCIntegrate::kMedium);

    if (argc == 2) {
        int isopen = m->ReadInput(argv[1]);
        if (!isopen) {
            std::cout << "Could not open file. Exit." << std::endl;
            return 1;
        }
    } else {
        std::cout << "No input file specified. Exit." << std::endl;
        return 1;
    }

    // get number of measurements
    int nmeas = m->GetNMeasurements();

    // get number of uncertainties
    int nunc  = m->GetNUncertainties();

    // ----- Full 2D analysis --------------------

    if (flag_full) {
        // define histogram for rho
        TH1D* hist_rho = new TH1D("hist_rho", ";#rho;p(#rho)", nbins, rho_min, rho_max);
        hist_rho->SetStats(kFALSE);
        TH2D* hist_rhoalpha = new TH2D("hist_rhoalpha", ";#rho;#alpha", nbins, rho_min, rho_max, nbins, alpha_min, alpha_max);
        hist_rhoalpha->SetStats(kFALSE);
        TH2D* hist_rhoeta = new TH2D("hist_rhoeta", ";#rho;#eta", nbins, rho_min, rho_max, nbins, eta_min, eta_max);
        hist_rhoeta->SetStats(kFALSE);

        m->SetHistRho(hist_rho);
        m->SetHistRhoAlpha(hist_rhoalpha);
        m->SetHistRhoEta(hist_rhoeta);

        // perform numerical analysis using MCMC
        m->MarginalizeAll();

        // find mode using Minuit
        m->FindMode( m->GetBestFitParameters() );

        m->PrintAllMarginalized("MyCombination_full_plots.pdf");

        double gmode[2];
        gmode[0] = m->GetBestFitParameters().at(0);
        gmode[1] = m->GetBestFitParameters().at(1);

<<<<<<< HEAD
        BCH2D* hist_slice = m->GetSlice("alpha", "eta", m->GetBestFitParameters(), 300);
        hist_slice->GetHistogram()->SetStats(kFALSE);
=======
        BCH2D* hist_slice = new BCH2D(m->GetSlice("alpha", "eta", m->GetBestFitParameters(), 300));
>>>>>>> a054ad74
        hist_slice->SetGlobalMode(gmode);
        hist_slice->Print("alpha_vs_eta.pdf", "BTfB3CS1gmode");

        BCH1D* bchist_rho = new BCH1D(hist_rho);
        bchist_rho->Print("rho.pdf", "BTfB3Lmodemeanrms");

        BCH2D* bchist_rhoalpha = new BCH2D(hist_rhoalpha);
        bchist_rhoalpha->Print("rho_vs_alpha.pdf", "BTfB3Lmodemeanrms");

        BCH2D* bchist_rhoeta = new BCH2D(hist_rhoeta);
        bchist_rhoeta->Print("rho_vs_eta.pdf", "BTfB3Lmodemeanrms");

        // calculate correlation between alpha and eta
        rho_mean_all = bchist_rho->GetMean();
        rho_std_all  = bchist_rho->GetSTD();

        // print results to screen
        std::cout << " E[rho]   = " << bchist_rho->GetMean() << std::endl;
        std::cout << " Std[rho] = " << bchist_rho->GetSTD() << std::endl;
        std::cout << " V[rho]   = " << bchist_rho->GetVariance() << std::endl;

        // print results of numerical analysis to file
        m->PrintResults("MyCombination_full_results.txt");

        // calculate BLUE
        m->CalculateBLUE();

        // print BLUE results to file
        m->PrintBLUEResults("MyCombination_full_BLUE.txt");

        // reset histogram pointer
        m->SetHistRho(0);
        m->SetHistRhoAlpha(0);
        m->SetHistRhoEta(0);
    }

    // ----- Remove one measurement at a time --------------------

    // test single measurements
    if (flag_meas) {

        // define histogram for rho
        TH1D* hist_rho = new TH1D("hist_rho", ";#rho;p(#rho)", nbins, rho_min, rho_max);
        hist_rho->SetStats(kFALSE);
        TH2D* hist_rhoalpha = new TH2D("hist_rhoalpha", ";#rho;#alpha", nbins, rho_min, rho_max, nbins, alpha_min, alpha_max);
        hist_rhoalpha->SetStats(kFALSE);
        TH2D* hist_rhoeta = new TH2D("hist_rhoeta", ";#rho;#eta", nbins, rho_min, rho_max, nbins, eta_min, eta_max);
        hist_rhoeta->SetStats(kFALSE);

        m->SetHistRho(hist_rho);
        m->SetHistRhoAlpha(hist_rhoalpha);
        m->SetHistRhoEta(hist_rhoeta);

        // switch off ith measurement
        for (int i = 0; i < nmeas; ++i) {
            for (int j = 0; j < nmeas; ++j) {
                if (i == j)
                    m->GetMeasurement(j)->SetFlagActive(false);
                else
                    m->GetMeasurement(j)->SetFlagActive(true);
            }
            m->PrepareAnalysis();
            m->MarginalizeAll();
            m->FindMode( m->GetBestFitParameters() );
            m->PrintAllMarginalized(Form("MyCombination_measurement_%i_plots.pdf", i));
            m->PrintResults(Form("MyCombination_measurement_%i_results.txt", i));

            BCH1D* bchist_rho = new BCH1D(hist_rho);
            bchist_rho->Print(Form("rho_measurement_%i.pdf", i), "BTfB3Lmodemeanrms");

            BCH2D* bchist_rhoalpha = new BCH2D(hist_rhoalpha);
            bchist_rhoalpha->Print(Form("rho_vs_alpha_measurement_%i.pdf", i), "BTfB3Lmodemeanrms");

            BCH2D* bchist_rhoeta = new BCH2D(hist_rhoeta);
            bchist_rhoeta->Print(Form("rho_vs_eta_measurement_%i.pdf", i), "BTfB3Lmodemeanrms");

            rho_mean_single.push_back(bchist_rho->GetMean());
            rho_std_single.push_back(bchist_rho->GetSTD());
        }

        // switch all measurements on
        for (int j = 0; j < nmeas; ++j)
            m->GetMeasurement(j)->SetFlagActive(true);
        m->PrepareAnalysis();

        // reset histogram pointer
        m->SetHistRho(0);
        m->SetHistRhoAlpha(0);
        m->SetHistRhoEta(0);
    }

    // ----- Remove one uncertainty at a time --------------------

    // test single uncertainties
    if (flag_unc) {

        // define histogram for rho
        TH1D* hist_rho = new TH1D("hist_rho", ";#rho;p(#rho)", nbins, rho_min, rho_max);
        hist_rho->SetStats(kFALSE);
        TH2D* hist_rhoalpha = new TH2D("hist_rhoalpha", ";#rho;#alpha", nbins, rho_min, rho_max, nbins, alpha_min, alpha_max);
        hist_rhoalpha->SetStats(kFALSE);
        TH2D* hist_rhoeta = new TH2D("hist_rhoeta", ";#rho;#eta", nbins, rho_min, rho_max, nbins, eta_min, eta_max);
        hist_rhoeta->SetStats(kFALSE);

        m->SetHistRho(hist_rho);
        m->SetHistRhoAlpha(hist_rhoalpha);
        m->SetHistRhoEta(hist_rhoeta);

        // switch off ith uncertainty
        for (int i = 0; i < nunc; ++i) {
            for (int j = 0; j < nunc; ++j) {
                if (i == j)
                    m->GetUncertainty(j)->SetFlagActive(false);
                else
                    m->GetUncertainty(j)->SetFlagActive(true);
            }
            m->PrepareAnalysis();
            m->MarginalizeAll();
            m->FindMode( m->GetBestFitParameters() );
            m->PrintAllMarginalized(Form("MyCombination_uncertainty_%i_plots.pdf", i));
            m->PrintResults(Form("MyCombination_uncertainty_%i_results.txt", i));

            BCH1D* bchist_rho = new BCH1D(hist_rho);
            bchist_rho->Print(Form("rho_uncertainty_%i.pdf", i), "BTfB3Lmodemeanrms");

            BCH2D* bchist_rhoalpha = new BCH2D(hist_rhoalpha);
            bchist_rhoalpha->Print(Form("rho_vs_alpha_uncertainty_%i.pdf", i), "BTfB3Lmodemeanrms");

            BCH2D* bchist_rhoeta = new BCH2D(hist_rhoeta);
            bchist_rhoeta->Print(Form("rho_vs_eta_uncertainty_%i.pdf", i), "BTfB3Lmodemeanrms");

            rho_mean_unc.push_back(bchist_rho->GetMean());
            rho_std_unc.push_back(bchist_rho->GetSTD());
        }

        // switch all uncertainties on
        for (int j = 0; j < nunc; ++j)
            m->GetUncertainty(j)->SetFlagActive(true);
        m->PrepareAnalysis();

        // reset histogram pointer
        m->SetHistRho(0);
        m->SetHistRhoAlpha(0);
        m->SetHistRhoEta(0);
    }

    // ----- Print results to screen --------------------

    // print to screen
    if (flag_full) {
        std::cout << " rho mean (all)   : " << rho_mean_all << std::endl;
        std::cout << " rho std (all)    : " << rho_std_all << std::endl;
        std::cout << std::endl;
    }

    if (flag_meas) {
        std::cout << " Measurements : " << std::endl;
        for (int i = 0; i < nmeas; ++i) {
            std::cout << " change in std  (" << i << ")   : " << (rho_std_single[i] - rho_std_all) / rho_std_all * 100 << "%" << std::endl;
        }
        std::cout << std::endl;
    }

    if (flag_unc) {
        std::cout << " Uncertainties : " << std::endl;
        for (int i = 0; i < nunc; ++i) {
            std::cout << " change in std  (" << i << ")   : " << (rho_std_unc[i] - rho_std_all) / rho_std_all * 100 << "%" << std::endl;
        }
        std::cout << std::endl;
    }

    // free memory
    delete m;

    // close log file
    BCLog::CloseLog();

    // no error
    return 0;

}
<|MERGE_RESOLUTION|>--- conflicted
+++ resolved
@@ -105,12 +105,7 @@
         gmode[0] = m->GetBestFitParameters().at(0);
         gmode[1] = m->GetBestFitParameters().at(1);
 
-<<<<<<< HEAD
-        BCH2D* hist_slice = m->GetSlice("alpha", "eta", m->GetBestFitParameters(), 300);
-        hist_slice->GetHistogram()->SetStats(kFALSE);
-=======
         BCH2D* hist_slice = new BCH2D(m->GetSlice("alpha", "eta", m->GetBestFitParameters(), 300));
->>>>>>> a054ad74
         hist_slice->SetGlobalMode(gmode);
         hist_slice->Print("alpha_vs_eta.pdf", "BTfB3CS1gmode");
 
