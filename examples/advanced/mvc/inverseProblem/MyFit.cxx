#include "MyFit.h"

#include <BAT/BCMath.h>
#include <BAT/BCLog.h>

// ---------------------------------------------------------
MyFit::MyFit() : BCMVCPhysicsModel()
{
    DefineParameters();
    DefineObservables();
}

// ---------------------------------------------------------
MyFit::~MyFit()
{
}

// ---------------------------------------------------------
void MyFit::DefineParameters()
{
    // add parameters here
    AddParameter("#kappa_{1}", -2.5, 2.5);
    AddParameter("#kappa_{2}", -2.5, 2.5);
    SetPriorConstant("#kappa_{1}");
    SetPriorConstant("#kappa_{2}");
}

// ---------------------------------------------------------
void MyFit::DefineObservables()
{
<<<<<<< HEAD
    AddObservable("br_e",  0.,   1.);
    AddObservable("br_mu", 0.,   1.);
    AddObservable("xs",    0., 100.);
=======
    AddMVCObservable("br_e",  0.,   1.);
    AddMVCObservable("br_mu", 0.,   1.);
    AddMVCObservable("xs",    0., 100.);
>>>>>>> a054ad74
}

// ---------------------------------------------------------
double MyFit::CalculateObservable(int index, const std::vector<double>& parameters)
{
    double kappa1 = parameters.at(0);
    double kappa2 = parameters.at(1);

    if (index == 0) { // br e
        double br = 0.60 + 0.1 * kappa1;

        return br;
    } else if (index == 1) { // br mu
        double br = 0.40 - 0.1 * kappa1;

        return br;
    } else if (index == 2) { // cross-section

        double xs = 40 + 10 * (kappa1 - 0.6) * (kappa1 - 0.6) + 20 * kappa2 * kappa2;

        return xs;
    }

    BCLog::OutWarning("CalculateObservable. Index of observable out of range. Return 0");

    // if unknown, return 0;
    return 0;
}

// ---------------------------------------------------------<|MERGE_RESOLUTION|>--- conflicted
+++ resolved
@@ -28,15 +28,9 @@
 // ---------------------------------------------------------
 void MyFit::DefineObservables()
 {
-<<<<<<< HEAD
-    AddObservable("br_e",  0.,   1.);
-    AddObservable("br_mu", 0.,   1.);
-    AddObservable("xs",    0., 100.);
-=======
     AddMVCObservable("br_e",  0.,   1.);
     AddMVCObservable("br_mu", 0.,   1.);
     AddMVCObservable("xs",    0., 100.);
->>>>>>> a054ad74
 }
 
 // ---------------------------------------------------------
