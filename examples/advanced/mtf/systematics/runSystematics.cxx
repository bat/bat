#include <BAT/BCLog.h>
#include <BAT/BCAux.h>

#include <BAT/BCMTFAnalysisFacility.h>
#include <BAT/BCMTF.h>
#include <BAT/BCMTFChannel.h>

#include <TFile.h>
#include <TH1D.h>
#include <TTree.h>

int main()
{
    // ---- set style and open log files ---- //

    // set nicer style for drawing than the ROOT default
    BCAux::SetStyle();

    // open log file
    BCLog::OpenLog("log.txt");
    BCLog::SetLogLevel(BCLog::detail);

    // ---- read histograms from a file ---- //

    // open file
    std::string fname = "templates.root";
    TFile* file = TFile::Open(fname.c_str(), "READ");

    // check if file is open
    if (!file->IsOpen()) {
        BCLog::OutError(Form("Could not open file %s.", fname.c_str()));
        BCLog::OutError("Run macro CreateHistograms.C in Root to create the file.");
        return 1;
    }

    // read template histograms
    TH1D hist_signal      = *((TH1D*) file->Get("hist_sgn"));    // signal template
    TH1D hist_background  = *((TH1D*) file->Get("hist_bkg"));    // background template
    // read data histograms
    TH1D hist_data1       = *((TH1D*) file->Get("hist_data1"));  // data for channel 1
    TH1D hist_data2       = *((TH1D*) file->Get("hist_data2"));  // data for channel 2
    // read systematic histograms
    TH1D hist_syst1_bkg_1 = *((TH1D*) file->Get("hist_syst1_bkg_1"));
    TH1D hist_syst1_sgn_1 = *((TH1D*) file->Get("hist_syst1_sgn_1"));
    TH1D hist_syst1_bkg_2 = *((TH1D*) file->Get("hist_syst1_bkg_2"));
    TH1D hist_syst1_sgn_2 = *((TH1D*) file->Get("hist_syst1_sgn_2"));
    TH1D hist_syst2_bkg_1 = *((TH1D*) file->Get("hist_syst2_bkg_1"));
    TH1D hist_syst2_sgn_1 = *((TH1D*) file->Get("hist_syst2_sgn_1"));
    TH1D hist_syst2_bkg_2 = *((TH1D*) file->Get("hist_syst2_bkg_2"));
    TH1D hist_syst2_sgn_2 = *((TH1D*) file->Get("hist_syst2_sgn_2"));
<<<<<<< HEAD

    // ---- perform fitting ---- //

    // create new fitter object
    BCMTF* m = new BCMTF();

    // create a new summary tool object
    BCSummaryTool* summary = new BCSummaryTool(m);

    // set Metropolis as marginalization method
    m->SetMarginalizationMethod(BCIntegrate::kMargMetropolis);

    // set the required precision of the MCMC (kLow, kMedium, kHigh)
    // the higher the precision the longer the MCMC run
    m->MCMCSetPrecision(BCEngineMCMC::kMedium);

    // add channels
    m->AddChannel("channel1");
    m->AddChannel("channel2");

    // add processes
    m->AddProcess("background", 150., 500.);
    m->AddProcess("signal",       0., 200.);

    // add systematics
    m->AddSystematic("systematic1", -5., 5.);
    m->AddSystematic("systematic2", -5., 5.);

    // set data
    m->SetData("channel1", hist_data1);
    m->SetData("channel2", hist_data2);

    // set template histograms
    m->SetTemplate("channel1", "background", hist_background, 1.0);
    m->SetTemplate("channel1", "signal",     hist_signal,     1.0);

    m->SetTemplate("channel2", "background", hist_background, 1.0);
    m->SetTemplate("channel2", "signal",     hist_signal,     0.5);

    // set systematic histograms
    m->SetSystematicVariation("channel1", "background", "systematic1", 0.1, 0.1);
    m->SetSystematicVariation("channel1", "signal", "systematic1", hist_syst1_sgn_1, hist_syst1_sgn_1);
    m->SetSystematicVariation("channel2", "background", "systematic1", 0.1, 0.1);
    m->SetSystematicVariation("channel2", "signal", "systematic1", hist_syst1_sgn_2, hist_syst1_sgn_2);

    m->SetSystematicVariation("channel1", "background", "systematic2", hist_syst2_bkg_1, hist_syst2_bkg_1);
    m->SetSystematicVariation("channel1", "signal", "systematic2", hist_syst2_sgn_1, hist_syst2_sgn_1);
    m->SetSystematicVariation("channel2", "background", "systematic2", hist_syst2_bkg_2, hist_syst2_bkg_2);
    m->SetSystematicVariation("channel2", "signal", "systematic2", hist_syst2_sgn_2, hist_syst2_sgn_2);

    // set priors
    m->SetPriorGauss("background", 300., 30.);
    m->SetPriorConstant("signal");
    m->SetPriorGauss("systematic1", 0., 1.);
    m->SetPriorGauss("systematic2", 0., 1.);

    // run MCMC
    m->MarginalizeAll();

    // find global mode
    m->FindMode( m->GetBestFitParameters() );

    // print all marginalized distributions
    m->PrintAllMarginalized("marginalized.pdf");

    // print results of the analysis into a text file
    m->PrintResults("results.txt");

    // print summary results
    summary->PrintParameterPlot("summary_parameters.pdf");
    summary->PrintCorrelationPlot("summary_correlationplot.pdf");
    summary->PrintCorrelationMatrix("summary_correlationmatrix.pdf");
    summary->PrintKnowledgeUpdatePlots("summary_update.pdf");

    // print templates and stacks
    for (int i = 0; i < m->GetNChannels(); ++i) {
        BCMTFChannel* channel = m->GetChannel(i);
        channel->PrintTemplates(Form("%s_templates.pdf", channel->GetName().c_str()));
        channel->PrintTemplate(0, Form("background_%i.pdf", i));
        channel->PrintTemplate(1, Form("signal_%i.pdf", i));

        m->PrintStack(i, m->GetBestFitParameters(), Form("%s_stack.pdf", channel->GetName().c_str()));
    }

    // ---- perform single systematic analysis ---- //

    // create new analysis facility
    BCMTFAnalysisFacility* facility = new BCMTFAnalysisFacility(m);

    // perform analysis
    facility->PerformSingleSystematicAnalyses("systematics");

    // ---- clean up ---- //

    // close log file
    BCLog::CloseLog();

    // free memory
    delete m;
    delete facility;
    delete summary;

=======

    // ---- perform fitting ---- //

    // create new fitter object
    BCMTF* m = new BCMTF();


    // set Metropolis as marginalization method
    m->SetMarginalizationMethod(BCIntegrate::kMargMetropolis);

    // set the required precision of the MCMC (kLow, kMedium, kHigh)
    // the higher the precision the longer the MCMC run
    m->MCMCSetPrecision(BCEngineMCMC::kMedium);

    // add channels
    m->AddChannel("channel1");
    m->AddChannel("channel2");

    // add processes
    m->AddProcess("background", 150., 500.);
    m->AddProcess("signal",       0., 200.);

    // add systematics
    m->AddSystematic("systematic1", -5., 5.);
    m->AddSystematic("systematic2", -5., 5.);

    // set data
    m->SetData("channel1", hist_data1);
    m->SetData("channel2", hist_data2);

    // set template histograms
    m->SetTemplate("channel1", "background", hist_background, 1.0);
    m->SetTemplate("channel1", "signal",     hist_signal,     1.0);

    m->SetTemplate("channel2", "background", hist_background, 1.0);
    m->SetTemplate("channel2", "signal",     hist_signal,     0.5);

    // set systematic histograms
    m->SetSystematicVariation("channel1", "background", "systematic1", 0.1, 0.1);
    m->SetSystematicVariation("channel1", "signal", "systematic1", hist_syst1_sgn_1, hist_syst1_sgn_1);
    m->SetSystematicVariation("channel2", "background", "systematic1", 0.1, 0.1);
    m->SetSystematicVariation("channel2", "signal", "systematic1", hist_syst1_sgn_2, hist_syst1_sgn_2);

    m->SetSystematicVariation("channel1", "background", "systematic2", hist_syst2_bkg_1, hist_syst2_bkg_1);
    m->SetSystematicVariation("channel1", "signal", "systematic2", hist_syst2_sgn_1, hist_syst2_sgn_1);
    m->SetSystematicVariation("channel2", "background", "systematic2", hist_syst2_bkg_2, hist_syst2_bkg_2);
    m->SetSystematicVariation("channel2", "signal", "systematic2", hist_syst2_sgn_2, hist_syst2_sgn_2);

    // set priors
    m->SetPriorGauss("background", 300., 30.);
    m->SetPriorConstant("signal");
    m->SetPriorGauss("systematic1", 0., 1.);
    m->SetPriorGauss("systematic2", 0., 1.);

    // run MCMC
    m->MarginalizeAll();

    // find global mode
    m->FindMode( m->GetBestFitParameters() );

    // print all marginalized distributions
    m->PrintAllMarginalized("marginalized.pdf");

    // print results of the analysis into a text file
    m->PrintResults("results.txt");

    // print summary results
    m->PrintParameterPlot("summary_parameters.pdf");
    m->PrintCorrelationPlot("summary_correlationplot.pdf");
    m->PrintCorrelationMatrix("summary_correlationmatrix.pdf");
    m->PrintKnowledgeUpdatePlots("summary_update.pdf");

    // print templates and stacks
    for (int i = 0; i < m->GetNChannels(); ++i) {
        BCMTFChannel* channel = m->GetChannel(i);
        channel->PrintTemplates(Form("%s_templates.pdf", channel->GetName().c_str()));
        channel->PrintTemplate(0, Form("background_%i.pdf", i));
        channel->PrintTemplate(1, Form("signal_%i.pdf", i));

        m->PrintStack(i, m->GetBestFitParameters(), Form("%s_stack.pdf", channel->GetName().c_str()));
    }

    // ---- perform single systematic analysis ---- //

    // create new analysis facility
    BCMTFAnalysisFacility* facility = new BCMTFAnalysisFacility(m);

    // perform analysis
    facility->PerformSingleSystematicAnalyses("systematics");

    // ---- clean up ---- //

    // close log file
    BCLog::CloseLog();

    // free memory
    delete m;
    delete facility;

>>>>>>> a054ad74
    return 1;
}
<|MERGE_RESOLUTION|>--- conflicted
+++ resolved
@@ -48,110 +48,6 @@
     TH1D hist_syst2_sgn_1 = *((TH1D*) file->Get("hist_syst2_sgn_1"));
     TH1D hist_syst2_bkg_2 = *((TH1D*) file->Get("hist_syst2_bkg_2"));
     TH1D hist_syst2_sgn_2 = *((TH1D*) file->Get("hist_syst2_sgn_2"));
-<<<<<<< HEAD
-
-    // ---- perform fitting ---- //
-
-    // create new fitter object
-    BCMTF* m = new BCMTF();
-
-    // create a new summary tool object
-    BCSummaryTool* summary = new BCSummaryTool(m);
-
-    // set Metropolis as marginalization method
-    m->SetMarginalizationMethod(BCIntegrate::kMargMetropolis);
-
-    // set the required precision of the MCMC (kLow, kMedium, kHigh)
-    // the higher the precision the longer the MCMC run
-    m->MCMCSetPrecision(BCEngineMCMC::kMedium);
-
-    // add channels
-    m->AddChannel("channel1");
-    m->AddChannel("channel2");
-
-    // add processes
-    m->AddProcess("background", 150., 500.);
-    m->AddProcess("signal",       0., 200.);
-
-    // add systematics
-    m->AddSystematic("systematic1", -5., 5.);
-    m->AddSystematic("systematic2", -5., 5.);
-
-    // set data
-    m->SetData("channel1", hist_data1);
-    m->SetData("channel2", hist_data2);
-
-    // set template histograms
-    m->SetTemplate("channel1", "background", hist_background, 1.0);
-    m->SetTemplate("channel1", "signal",     hist_signal,     1.0);
-
-    m->SetTemplate("channel2", "background", hist_background, 1.0);
-    m->SetTemplate("channel2", "signal",     hist_signal,     0.5);
-
-    // set systematic histograms
-    m->SetSystematicVariation("channel1", "background", "systematic1", 0.1, 0.1);
-    m->SetSystematicVariation("channel1", "signal", "systematic1", hist_syst1_sgn_1, hist_syst1_sgn_1);
-    m->SetSystematicVariation("channel2", "background", "systematic1", 0.1, 0.1);
-    m->SetSystematicVariation("channel2", "signal", "systematic1", hist_syst1_sgn_2, hist_syst1_sgn_2);
-
-    m->SetSystematicVariation("channel1", "background", "systematic2", hist_syst2_bkg_1, hist_syst2_bkg_1);
-    m->SetSystematicVariation("channel1", "signal", "systematic2", hist_syst2_sgn_1, hist_syst2_sgn_1);
-    m->SetSystematicVariation("channel2", "background", "systematic2", hist_syst2_bkg_2, hist_syst2_bkg_2);
-    m->SetSystematicVariation("channel2", "signal", "systematic2", hist_syst2_sgn_2, hist_syst2_sgn_2);
-
-    // set priors
-    m->SetPriorGauss("background", 300., 30.);
-    m->SetPriorConstant("signal");
-    m->SetPriorGauss("systematic1", 0., 1.);
-    m->SetPriorGauss("systematic2", 0., 1.);
-
-    // run MCMC
-    m->MarginalizeAll();
-
-    // find global mode
-    m->FindMode( m->GetBestFitParameters() );
-
-    // print all marginalized distributions
-    m->PrintAllMarginalized("marginalized.pdf");
-
-    // print results of the analysis into a text file
-    m->PrintResults("results.txt");
-
-    // print summary results
-    summary->PrintParameterPlot("summary_parameters.pdf");
-    summary->PrintCorrelationPlot("summary_correlationplot.pdf");
-    summary->PrintCorrelationMatrix("summary_correlationmatrix.pdf");
-    summary->PrintKnowledgeUpdatePlots("summary_update.pdf");
-
-    // print templates and stacks
-    for (int i = 0; i < m->GetNChannels(); ++i) {
-        BCMTFChannel* channel = m->GetChannel(i);
-        channel->PrintTemplates(Form("%s_templates.pdf", channel->GetName().c_str()));
-        channel->PrintTemplate(0, Form("background_%i.pdf", i));
-        channel->PrintTemplate(1, Form("signal_%i.pdf", i));
-
-        m->PrintStack(i, m->GetBestFitParameters(), Form("%s_stack.pdf", channel->GetName().c_str()));
-    }
-
-    // ---- perform single systematic analysis ---- //
-
-    // create new analysis facility
-    BCMTFAnalysisFacility* facility = new BCMTFAnalysisFacility(m);
-
-    // perform analysis
-    facility->PerformSingleSystematicAnalyses("systematics");
-
-    // ---- clean up ---- //
-
-    // close log file
-    BCLog::CloseLog();
-
-    // free memory
-    delete m;
-    delete facility;
-    delete summary;
-
-=======
 
     // ---- perform fitting ---- //
 
@@ -251,6 +147,5 @@
     delete m;
     delete facility;
 
->>>>>>> a054ad74
     return 1;
 }
