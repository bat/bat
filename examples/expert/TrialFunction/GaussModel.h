#ifndef __GAUSSMODEL__H
#define __GAUSSMODEL__H

#include <BAT/BCModel.h>

// ---------------------------------------------------------
class GaussModel : public BCModel
{
public:

<<<<<<< HEAD
    // Constructors and destructor
    GaussModel();
    GaussModel(const char* name);
    ~GaussModel();

    // Methods to overload, see file GaussModel.cxx
    void DefineParameters();
    double LogAPrioriProbability(const std::vector<double>& parameters);
=======
    // Constructor and destructor
    GaussModel(const char* name);
    ~GaussModel();

    // Method to overload, see file GaussModel.cxx
>>>>>>> a054ad74
    double LogLikelihood(const std::vector<double>& parameters);

    // overloaded trial function
    virtual double MCMCTrialFunctionSingle(unsigned int ichain, unsigned int ipar);
};
// ---------------------------------------------------------

#endif
<|MERGE_RESOLUTION|>--- conflicted
+++ resolved
@@ -8,22 +8,11 @@
 {
 public:
 
-<<<<<<< HEAD
-    // Constructors and destructor
-    GaussModel();
-    GaussModel(const char* name);
-    ~GaussModel();
-
-    // Methods to overload, see file GaussModel.cxx
-    void DefineParameters();
-    double LogAPrioriProbability(const std::vector<double>& parameters);
-=======
     // Constructor and destructor
     GaussModel(const char* name);
     ~GaussModel();
 
     // Method to overload, see file GaussModel.cxx
->>>>>>> a054ad74
     double LogLikelihood(const std::vector<double>& parameters);
 
     // overloaded trial function
