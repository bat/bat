#include <BAT/BCLog.h>
#include <BAT/BCAux.h>

#include "GaussModel.h"

int main()
{

    // set nicer style for drawing than the ROOT default
    BCAux::SetStyle();

    // open log file
<<<<<<< HEAD
    BCLog::OpenLog("log.txt");
    BCLog::SetLogLevel(BCLog::detail);

    // create new GaussModel object
    GaussModel* m = new GaussModel();
=======
    BCLog::OpenLog("log.txt", BCLog::detail, BCLog::detail);

    // create new GaussModel object
    GaussModel* m = new GaussModel("gausMod");
>>>>>>> a054ad74

    // set marginalization method
    m->SetMarginalizationMethod(BCIntegrate::kMargMetropolis);

    // set MCMC precision
    m->MCMCSetPrecision(BCEngineMCMC::kMedium);

<<<<<<< HEAD
    // run MCMC and marginalize posterior wrt. all parameters
    // and all combinations of two parameters
    m->MarginalizeAll();

    // if MCMC was run before (MarginalizeAll()) it is
    // possible to use the mode found by MCMC as
    // starting point of Minuit minimization
    m->FindMode( m->GetBestFitParameters() );

    // draw all marginalized distributions into a PostScript file
    m->PrintAllMarginalized("GaussModel_plots.pdf");

    // print results of the analysis into a text file
    m->PrintResults("GaussModel_results.txt");

    // close log file
    BCLog::CloseLog();

    delete m;

=======
    // set scale factor upper limit
    m->MCMCSetScaleFactorUpperLimit(10);

    // run MCMC and marginalize posterior wrt. all parameters
    // and all combinations of two parameters
    m->MarginalizeAll();

    // if MCMC was run before (MarginalizeAll()) it is
    // possible to use the mode found by MCMC as
    // starting point of Minuit minimization
    m->FindMode( m->GetBestFitParameters() );

    // draw all marginalized distributions into a PostScript file
    m->PrintAllMarginalized("GaussModel_plots.pdf");

    // print results of the analysis into a text file
    m->PrintResults("GaussModel_results.txt");

    // close log file
    BCLog::CloseLog();

    delete m;

>>>>>>> a054ad74
    return 0;

}
<|MERGE_RESOLUTION|>--- conflicted
+++ resolved
@@ -10,18 +10,10 @@
     BCAux::SetStyle();
 
     // open log file
-<<<<<<< HEAD
-    BCLog::OpenLog("log.txt");
-    BCLog::SetLogLevel(BCLog::detail);
-
-    // create new GaussModel object
-    GaussModel* m = new GaussModel();
-=======
     BCLog::OpenLog("log.txt", BCLog::detail, BCLog::detail);
 
     // create new GaussModel object
     GaussModel* m = new GaussModel("gausMod");
->>>>>>> a054ad74
 
     // set marginalization method
     m->SetMarginalizationMethod(BCIntegrate::kMargMetropolis);
@@ -29,28 +21,6 @@
     // set MCMC precision
     m->MCMCSetPrecision(BCEngineMCMC::kMedium);
 
-<<<<<<< HEAD
-    // run MCMC and marginalize posterior wrt. all parameters
-    // and all combinations of two parameters
-    m->MarginalizeAll();
-
-    // if MCMC was run before (MarginalizeAll()) it is
-    // possible to use the mode found by MCMC as
-    // starting point of Minuit minimization
-    m->FindMode( m->GetBestFitParameters() );
-
-    // draw all marginalized distributions into a PostScript file
-    m->PrintAllMarginalized("GaussModel_plots.pdf");
-
-    // print results of the analysis into a text file
-    m->PrintResults("GaussModel_results.txt");
-
-    // close log file
-    BCLog::CloseLog();
-
-    delete m;
-
-=======
     // set scale factor upper limit
     m->MCMCSetScaleFactorUpperLimit(10);
 
@@ -74,7 +44,6 @@
 
     delete m;
 
->>>>>>> a054ad74
     return 0;
 
 }
