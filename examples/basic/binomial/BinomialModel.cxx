--- conflicted
+++ resolved
@@ -6,21 +6,6 @@
 #include <cmath>
 
 // ---------------------------------------------------------
-<<<<<<< HEAD
-BinomialModel::BinomialModel()
-    : BCModel()
-    , fNTotal(10)
-    , fNSelected(5)
-{
-    DefineParameters();
-}
-
-// ---------------------------------------------------------
-BinomialModel::BinomialModel(const char* name)
-    : BCModel(name)
-{
-    DefineParameters();
-=======
 BinomialModel::BinomialModel(const char* name)
     : BCModel(name)
     , fNTotal(10)
@@ -31,7 +16,6 @@
     // and set it's prior flat
     AddParameter("epsilon", 0., 1., "#varepsilon"); // index 0
     SetPriorConstant("epsilon");
->>>>>>> a054ad74
 }
 
 // ---------------------------------------------------------
@@ -42,54 +26,10 @@
 // ---------------------------------------------------------
 double BinomialModel::LogLikelihood(const std::vector<double>& parameters)
 {
-<<<<<<< HEAD
-    // add a parameter which is the efficiency of observing a certain
-    // amount of events starting from a larger set of events.
-    AddParameter("epsilon", 0., 1., "#varepsilon"); // index 0
-}
-
-// ---------------------------------------------------------
-double BinomialModel::LogLikelihood(const std::vector<double>& parameters)
-{
-    // This methods returns the logarithm of the conditional probability
-    // p(data|parameters). This is where you have to define your model.
-
-    double logprob = 0.;
-
-    double eps = parameters.at(0);
-
-    // calculate the binomial probability for observing a certain amount
-    // of events given a larger number of events and an efficiency
-    logprob += BCMath::LogApproxBinomial(fNTotal, fNSelected, eps);
-
-    // return log likelihood
-    return logprob;
-}
-
-// ---------------------------------------------------------
-double BinomialModel::LogAPrioriProbability(const std::vector<double>& parameters)
-{
-    // This method returns the logarithm of the prior probability for the
-    // parameters p(parameters).
-
-    double logprob = 0.;
-
-    // get width of the parameter range
-    double deps = GetParameter(0)->GetRangeWidth();
-
-    // add a flat prior probability
-    logprob += log(1. / deps); // flat prior
-
-    // return log prior
-    return logprob;
-}
-// ---------------------------------------------------------
-=======
     // This methods returns the logarithm of the conditional probability
     // p(data|parameters). This is where you have to define your model.
 
     // calculate the binomial probability for observing a certain amount
     // of events given a larger number of events and an efficiency
     return BCMath::LogApproxBinomial(fNTotal, fNSelected, parameters[0]);
-}
->>>>>>> a054ad74
+}