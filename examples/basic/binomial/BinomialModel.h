#ifndef __BINOMIALMODEL__H
#define __BINOMIALMODEL__H

#include <BAT/BCModel.h>

// ---------------------------------------------------------
class BinomialModel : public BCModel
{
public:

<<<<<<< HEAD
    // Constructors and destructor
    BinomialModel();
=======
    // Constructor and destructor
>>>>>>> a054ad74
    BinomialModel(const char* name);
    ~BinomialModel();

    // Set total numer of events
    void SetNTotal(int n)
    { fNTotal = n; };

    // Set selected numer of events
    void SetNSelected(int n)
    { fNSelected = n; };

<<<<<<< HEAD
    // Methods to overload, see file BinomialModel.cxx
    void DefineParameters();
    double LogAPrioriProbability(const std::vector<double>& parameters);
=======
    // Method to overload, see file BinomialModel.cxx
>>>>>>> a054ad74
    double LogLikelihood(const std::vector<double>& parameters);

private:
    // the total number of events
    int fNTotal;

    // the selected (observed) number of events
    int fNSelected;
};
// ---------------------------------------------------------

#endif
<|MERGE_RESOLUTION|>--- conflicted
+++ resolved
@@ -8,12 +8,7 @@
 {
 public:
 
-<<<<<<< HEAD
-    // Constructors and destructor
-    BinomialModel();
-=======
     // Constructor and destructor
->>>>>>> a054ad74
     BinomialModel(const char* name);
     ~BinomialModel();
 
@@ -25,13 +20,7 @@
     void SetNSelected(int n)
     { fNSelected = n; };
 
-<<<<<<< HEAD
-    // Methods to overload, see file BinomialModel.cxx
-    void DefineParameters();
-    double LogAPrioriProbability(const std::vector<double>& parameters);
-=======
     // Method to overload, see file BinomialModel.cxx
->>>>>>> a054ad74
     double LogLikelihood(const std::vector<double>& parameters);
 
 private:
