--- conflicted
+++ resolved
@@ -8,23 +8,6 @@
 {
 public:
 
-<<<<<<< HEAD
-    // Constructors and destructor
-    RatioModel();
-    RatioModel(const char* name);
-    ~RatioModel();
-
-    // Methods to overload, see file RatioModel.cxx
-    void DefineParameters();
-    void DefineHistogram();
-    void PrintHistogram();
-    double LogAPrioriProbability(const std::vector<double>& parameters);
-    double LogLikelihood(const std::vector<double>& parameters);
-    void MCMCUserIterationInterface();
-
-private:
-    BCH1D* fHistRatio;
-=======
     // Constructor and destructor
     RatioModel(const char* name);
     ~RatioModel();
@@ -32,7 +15,6 @@
     double LogLikelihood(const std::vector<double>& parameters);
     void CalculateObservables(const std::vector<double>& parameters);
 
->>>>>>> a054ad74
 };
 // ---------------------------------------------------------
 
