#include "GaussModel.h"

#include <BAT/BCMath.h>
#include <BAT/BCParameter.h>

#include <cmath>

// ---------------------------------------------------------
GaussModel::GaussModel(const char* name) : BCModel(name)
{
<<<<<<< HEAD
    // default constructor
    DefineParameters();
};

// ---------------------------------------------------------
GaussModel::GaussModel(const char* name) : BCModel(name)
{
    // constructor
    DefineParameters();
=======
    AddParameter("x", -10.0, 50.0); // index 0
    AddParameter("y",  -5.0,  5.0); // index 1
    AddParameter("z",  -5.0,  5.0); // index 2

    GetParameters().SetPriorConstantAll();
>>>>>>> a054ad74
};

// ---------------------------------------------------------
GaussModel::~GaussModel()
{
};

// ---------------------------------------------------------
<<<<<<< HEAD
void GaussModel::DefineParameters()
{
    // add parameters x and y
    AddParameter("x", -10.0, 50.0); // index 0
    AddParameter("y",  -5.0,  5.0); // index 1
    AddParameter("z",  -5.0,  5.0); // index 2
}

// ---------------------------------------------------------
double GaussModel::LogLikelihood(const std::vector<double>& parameters)
{
    // assume a simple Gaussian Likelihood with two independent
    // variables
    double logprob = 0.;

    double x = parameters.at(0);
    double y = parameters.at(1);
    double z = parameters.at(2);

    // Gaussian Likelihood
    logprob += BCMath::LogGaus(x, 0.0, 2.0);
    logprob += BCMath::LogGaus(y, 0.0, 1.0);
    logprob += BCMath::LogGaus(z, 0.0, 1.0);

    return logprob;
}

// ---------------------------------------------------------
double GaussModel::LogAPrioriProbability(const std::vector<double>& parameters)
{
    // assume flat prior in both variables
    double logprob = 0.;

    double dx = GetParameter(0)->GetRangeWidth();
    double dy = GetParameter(1)->GetRangeWidth();

    logprob += log(1. / dx); // flat prior for x
    logprob += log(1. / dy); // flat prior for y

=======
double GaussModel::LogLikelihood(const std::vector<double>& parameters)
{
    double logprob = 0.;

    // Gaussian Likelihoods
    logprob += BCMath::LogGaus(parameters[0], 0.0, 2.0); // x
    logprob += BCMath::LogGaus(parameters[1], 0.0, 1.0); // y
    logprob += BCMath::LogGaus(parameters[2], 0.0, 1.0); // z

>>>>>>> a054ad74
    return logprob;
}
<|MERGE_RESOLUTION|>--- conflicted
+++ resolved
@@ -8,23 +8,11 @@
 // ---------------------------------------------------------
 GaussModel::GaussModel(const char* name) : BCModel(name)
 {
-<<<<<<< HEAD
-    // default constructor
-    DefineParameters();
-};
-
-// ---------------------------------------------------------
-GaussModel::GaussModel(const char* name) : BCModel(name)
-{
-    // constructor
-    DefineParameters();
-=======
     AddParameter("x", -10.0, 50.0); // index 0
     AddParameter("y",  -5.0,  5.0); // index 1
     AddParameter("z",  -5.0,  5.0); // index 2
 
     GetParameters().SetPriorConstantAll();
->>>>>>> a054ad74
 };
 
 // ---------------------------------------------------------
@@ -33,47 +21,6 @@
 };
 
 // ---------------------------------------------------------
-<<<<<<< HEAD
-void GaussModel::DefineParameters()
-{
-    // add parameters x and y
-    AddParameter("x", -10.0, 50.0); // index 0
-    AddParameter("y",  -5.0,  5.0); // index 1
-    AddParameter("z",  -5.0,  5.0); // index 2
-}
-
-// ---------------------------------------------------------
-double GaussModel::LogLikelihood(const std::vector<double>& parameters)
-{
-    // assume a simple Gaussian Likelihood with two independent
-    // variables
-    double logprob = 0.;
-
-    double x = parameters.at(0);
-    double y = parameters.at(1);
-    double z = parameters.at(2);
-
-    // Gaussian Likelihood
-    logprob += BCMath::LogGaus(x, 0.0, 2.0);
-    logprob += BCMath::LogGaus(y, 0.0, 1.0);
-    logprob += BCMath::LogGaus(z, 0.0, 1.0);
-
-    return logprob;
-}
-
-// ---------------------------------------------------------
-double GaussModel::LogAPrioriProbability(const std::vector<double>& parameters)
-{
-    // assume flat prior in both variables
-    double logprob = 0.;
-
-    double dx = GetParameter(0)->GetRangeWidth();
-    double dy = GetParameter(1)->GetRangeWidth();
-
-    logprob += log(1. / dx); // flat prior for x
-    logprob += log(1. / dy); // flat prior for y
-
-=======
 double GaussModel::LogLikelihood(const std::vector<double>& parameters)
 {
     double logprob = 0.;
@@ -83,6 +30,5 @@
     logprob += BCMath::LogGaus(parameters[1], 0.0, 1.0); // y
     logprob += BCMath::LogGaus(parameters[2], 0.0, 1.0); // z
 
->>>>>>> a054ad74
     return logprob;
 }
