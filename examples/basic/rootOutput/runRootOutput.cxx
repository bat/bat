--- conflicted
+++ resolved
@@ -10,18 +10,10 @@
     BCAux::SetStyle();
 
     // open log file
-<<<<<<< HEAD
-    BCLog::OpenLog("log.txt");
-    BCLog::SetLogLevel(BCLog::detail);
-
-    // create new GaussModel object
-    GaussModel* m = new GaussModel();
-=======
     BCLog::OpenLog("log.txt", BCLog::detail, BCLog::detail);
 
     // create new GaussModel object
     GaussModel* m = new GaussModel("gausMod");
->>>>>>> a054ad74
 
     // set marginalization method
     m->SetMarginalizationMethod(BCIntegrate::kMargMetropolis);
@@ -29,43 +21,6 @@
     // set MCMC precision
     m->MCMCSetPrecision(BCEngineMCMC::kMedium);
 
-<<<<<<< HEAD
-    // create new output object
-    BCModelOutput* mout = new BCModelOutput(m, "output.root");
-
-    // switch writing of Markov Chains on
-    mout->WriteMarkovChain(true);
-
-    // run MCMC and marginalize posterior wrt. all parameters
-    // and all combinations of two parameters
-    m->MarginalizeAll();
-
-    // if MCMC was run before (MarginalizeAll()) it is
-    // possible to use the mode found by MCMC as
-    // starting point of Minuit minimization
-    m->FindMode( m->GetBestFitParameters() );
-
-    // draw all marginalized distributions into a PostScript file
-    m->PrintAllMarginalized("GaussModel_plots.pdf");
-
-    // print results of the analysis into a text file
-    m->PrintResults("GaussModel_results.txt");
-
-    // write marginalized distributions to output file
-    mout->WriteMarginalizedDistributions();
-
-    // close log file
-    BCLog::CloseLog();
-
-    // close output file
-    mout->Close();
-
-    // free memory
-    delete m;
-    delete mout;
-
-    return 0;
-=======
     // switch writing of Markov Chains on
     m->WriteMarkovChain("output.root", "RECREATE");
 
@@ -92,7 +47,6 @@
 
     // free memory
     delete m;
->>>>>>> a054ad74
 
     return 0;
 }
