--- conflicted
+++ resolved
@@ -10,38 +10,6 @@
     BCAux::SetStyle();
 
     // open log file
-<<<<<<< HEAD
-    BCLog::OpenLog("log.txt");
-    BCLog::SetLogLevel(BCLog::detail);
-
-    // create new CombinationModel object
-    CombinationModel* m = new CombinationModel();
-
-    // create a new summary tool object
-    BCSummaryTool* summary = new BCSummaryTool(m);
-
-    // marginalize
-    m->MarginalizeAll();
-
-    // find mode
-    m->FindMode( m->GetBestFitParameters() );
-
-    // draw all marginalized distributions into a PostScript file
-    m->PrintAllMarginalized("CombinationModel_plots.pdf");
-
-    // print all summary plots
-    summary->PrintKnowledgeUpdatePlots("CombinationModel_update.pdf");
-
-    // print results of the analysis into a text file
-    m->PrintResults("CombinationModel_results.txt");
-
-    // close log file
-    BCLog::CloseLog();
-
-    delete m;
-    delete summary;
-
-=======
     BCLog::OpenLog("log.txt", BCLog::detail, BCLog::detail);
 
     // create new CombinationModel object
@@ -67,7 +35,6 @@
 
     delete m;
 
->>>>>>> a054ad74
     return 0;
 
 }
