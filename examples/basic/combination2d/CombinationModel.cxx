--- conflicted
+++ resolved
@@ -9,83 +9,21 @@
 CombinationModel::CombinationModel(const char* name)
     : BCModel(name)
 {
-<<<<<<< HEAD
-    DefineParameters();
-};
-
-// ---------------------------------------------------------
-CombinationModel::CombinationModel(const char* name) : BCModel(name)
-{
-    DefineParameters();
-=======
     AddParameter("mass", 15., 65., "M"); // mass of a particle
     GetParameter("mass")->SetPrior(new BCGaussianPrior(39.4, 5.4)); // Gaussian prior for the mass
 
     AddParameter("cross section", 120., 180., "#sigma"); // cross section for a certain reaction
     GetParameter("cross section")->SetPrior(new BCGaussianPrior(150.3, 5.5)); // Gaussian prior for the cross section
->>>>>>> a054ad74
 };
 
 // ---------------------------------------------------------
 CombinationModel::~CombinationModel()
 {
-<<<<<<< HEAD
-};
-
-// ---------------------------------------------------------
-void CombinationModel::DefineParameters()
-{
-    AddParameter("mass", 15., 65.); // mass of a particle
-    AddParameter("cross section", 120., 180.); // cross section for a certain reaction
-=======
->>>>>>> a054ad74
 }
 
 // ---------------------------------------------------------
 double CombinationModel::LogLikelihood(const std::vector<double>& parameters)
 {
-<<<<<<< HEAD
-    double logprob = 0.;
-
-    double m = parameters.at(0);
-    double c = parameters.at(1);
-
-    double mu_m  = 35.7;
-    double sig_m = 3.1;
-
-    double mu_c  = 152.3;
-    double sig_c =   5.4;
-
-    double rho = 0.7;
-
-    double pre = 1. / 2. / TMath::Pi() / sig_m / sig_c / sqrt(1 - rho * rho);
-    double exp1 = -1. / 2 / (1 - rho * rho);
-    double exp2 = (m - mu_m) * (m - mu_m) / sig_m / sig_m
-                  + (c - mu_c) * (c - mu_c) / sig_c / sig_c
-                  - 2 * rho * (m - mu_m) * (c - mu_c) / sig_m / sig_c;
-
-    double gaus = pre * exp(exp1 * exp2);
-
-    logprob += log(gaus);
-
-    return logprob;
-}
-
-// ---------------------------------------------------------
-double CombinationModel::LogAPrioriProbability(const std::vector<double>& parameters)
-{
-    double logprob = 0.;
-
-    double mass = parameters.at(0);
-    double crosssection = parameters.at(1);
-
-    logprob += BCMath::LogGaus(mass, 39.4, 5.4); // Gaussian prior for the mass
-    logprob += BCMath::LogGaus(crosssection, 150.3, 5.5); // Gaussian prior for the mass
-
-    return logprob;
-}
-// ---------------------------------------------------------
-=======
     double m = parameters[0];
     double c = parameters[1];
 
@@ -104,5 +42,4 @@
                   - 2 * rho * (m - mu_m) * (c - mu_c) / sig_m / sig_c;
 
     return exp1 * exp2 + log(pre);
-}
->>>>>>> a054ad74
+}