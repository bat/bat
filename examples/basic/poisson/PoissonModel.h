--- conflicted
+++ resolved
@@ -9,11 +9,7 @@
 public:
 
     // Constructors and destructor
-<<<<<<< HEAD
-    PoissonModel(const char* name = "");
-=======
     PoissonModel(const char* name);
->>>>>>> a054ad74
     ~PoissonModel();
 
     // set number of observed events
@@ -23,13 +19,7 @@
     unsigned GetNObs() const
     { return fNObs; };
 
-<<<<<<< HEAD
-    // Methods to overload, see file PoissonModel.cxx
-    void DefineParameters();
-    double LogAPrioriProbability(const std::vector<double>& parameters);
-=======
     // Method to overload, see file PoissonModel.cxx
->>>>>>> a054ad74
     double LogLikelihood(const std::vector<double>& parameters);
 
 private:
