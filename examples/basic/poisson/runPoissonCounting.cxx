--- conflicted
+++ resolved
@@ -9,18 +9,10 @@
     BCAux::SetStyle();
 
     // open log file
-<<<<<<< HEAD
-    BCLog::OpenLog("log.txt");
-    BCLog::SetLogLevel(BCLog::detail);
-
-    // create new PoissonModel object
-    PoissonModel m;
-=======
     BCLog::OpenLog("log.txt", BCLog::detail, BCLog::detail);
 
     // create new PoissonModel object
     PoissonModel m("poisMod");
->>>>>>> a054ad74
 
     // set number of observed events
     m.SetNObs(7);
