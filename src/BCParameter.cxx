/*
 * Copyright (C) 2007-2014, the BAT core developer team
 * All rights reserved.
 *
 * For the licensing terms see doc/COPYING.
 * For documentation see http://mpp.mpg.de/bat
 */

// ---------------------------------------------------------
#include "BCParameter.h"
#include "BCPrior.h"
#include "BCConstantPrior.h"
#include "BCLog.h"
#include "BCAux.h"

#include <string>
#include <limits>

#include <TString.h>
#include <TRandom.h>
#include <TMath.h>
#include <TF1.h>


// ---------------------------------------------------------
BCParameter::BCParameter()
    :	BCVariable()
    , fFixed(false)
    , fFixedValue(std::numeric_limits<double>::infinity())
    , fPrior(NULL)
{
    fPrefix = "Parameter";
}

// ---------------------------------------------------------
BCParameter::BCParameter(const BCParameter& other)
    : BCVariable(other)
    , fFixed(other.fFixed)
    , fFixedValue(other.fFixedValue)
    , fPrior(NULL)
{
    if (other.fPrior)
        SetPrior(other.fPrior->Clone());
}

// ---------------------------------------------------------
BCParameter::BCParameter(const char* name, double lowerlimit, double upperlimit, const char* latexname, const char* unitstring)
    : BCVariable(name, lowerlimit, upperlimit, latexname, unitstring)
    , fFixed(false)
    , fFixedValue(std::numeric_limits<double>::infinity())
    , fPrior(NULL)
{
    fPrefix = "Parameter";
}

// ---------------------------------------------------------
BCParameter::~BCParameter()
{
    delete fPrior;
}

// ---------------------------------------------------------
void BCParameter::SetLimits(double lowerlimit, double upperlimit)
{
    BCVariable::SetLimits(lowerlimit, upperlimit);
    if (BCAux::RangeType(fLowerLimit, fUpperLimit) == BCAux::kFiniteRange and
            fPrior and fPrior->GetFunction())
        fPrior->GetFunction()->SetRange(fLowerLimit, fUpperLimit);
}

<<<<<<< HEAD
BCParameter::BCParameter(const char* name, double lowerlimit, double upperlimit, const char* latexname) :
    fName(name),
    fLowerLimit(lowerlimit),
    fUpperLimit(upperlimit),
    fLatexName(latexname),
    fFixed(false),
    fFixedValue(-1.e+111),
    fFillHistograms(true),
    fNbins(100)
=======
// ---------------------------------------------------------
double BCParameter::GetLogPrior(double x) const
>>>>>>> a054ad74
{
    if ( fFixed )
        return 0;
    if (fPrior)
        return fPrior->GetLogPrior(x);
    return -std::numeric_limits<double>::infinity();
}

// ---------------------------------------------------------
double BCParameter::GetPriorMode() const
{
    if (!fPrior)
        return std::numeric_limits<double>::quiet_NaN();
    return fPrior->GetMode(fLowerLimit, fUpperLimit);
}

// ---------------------------------------------------------
double BCParameter::GetPriorMean() const
{
<<<<<<< HEAD
    BCLog::OutSummary("Parameter summary:");
    BCLog::OutSummary(Form("Parameter   : %s", fName.c_str()));
    BCLog::OutSummary(Form("Lower limit : %f", fLowerLimit));
    BCLog::OutSummary(Form("Upper limit : %f", fUpperLimit));
=======
    if (!fPrior)
        return std::numeric_limits<double>::quiet_NaN();
    return fPrior->GetMean(fLowerLimit, fUpperLimit);
>>>>>>> a054ad74
}

// ---------------------------------------------------------
double BCParameter::GetPriorVariance() const
{
    if (!fPrior)
        return std::numeric_limits<double>::quiet_NaN();
    return fPrior->GetVariance(fLowerLimit, fUpperLimit);
}

// ---------------------------------------------------------
double BCParameter::GetRandomValueAccordingToPrior(TRandom* const R) const
{
    if (!fPrior) {
        BCLog::OutError("BCParameter::GetRandomValueAccordingToPrior : no prior specified.");
        return std::numeric_limits<double>::quiet_NaN();
    }

    return fPrior->GetRandomValue(fLowerLimit, fUpperLimit, R);
}

// ---------------------------------------------------------
double BCParameter::GetRandomValueAccordingToGaussianOfPrior(TRandom* const R, double expansion_factor, unsigned N, bool over_range) const
{
    if (!fPrior) {
        BCLog::OutError("BCParameter::GetRandomValueAccordingToGaussianOfPrior : no prior specified.");
        return std::numeric_limits<double>::quiet_NaN();
    }

    return fPrior->GetRandomValueGaussian(fLowerLimit, fUpperLimit, R, expansion_factor, N, over_range);
}

// ---------------------------------------------------------
void BCParameter::SetPrior(BCPrior* const prior)
{
    delete fPrior;
    fPrior = prior;
    if (fPrior and fPrior->GetFunction())
        fPrior->GetFunction()->SetRange(fLowerLimit, fUpperLimit);
}

// ---------------------------------------------------------
void BCParameter::SetPriorConstant()
{
    SetPrior(new BCConstantPrior(GetRangeWidth()));
}

// ---------------------------------------------------------
std::string BCParameter::OneLineSummary() const
{
<<<<<<< HEAD
    if (fLowerLimit == fUpperLimit)
        return false;

    if ( ( (value - fLowerLimit) * (value - fLowerLimit) / fLowerLimit / fLowerLimit <= 1e-10) ||
            ( (value - fUpperLimit) * (value - fUpperLimit) / fUpperLimit / fUpperLimit <= 1e-10))
        return true;
    else
        return false;
=======
    if (!Fixed())
        return BCVariable::OneLineSummary();
    return std::string(TString::Format("%s (fixed at %.*f)", BCVariable::OneLineSummary().data(), GetPrecision(), GetFixedValue()));
>>>>>>> a054ad74
}
<|MERGE_RESOLUTION|>--- conflicted
+++ resolved
@@ -68,20 +68,8 @@
         fPrior->GetFunction()->SetRange(fLowerLimit, fUpperLimit);
 }
 
-<<<<<<< HEAD
-BCParameter::BCParameter(const char* name, double lowerlimit, double upperlimit, const char* latexname) :
-    fName(name),
-    fLowerLimit(lowerlimit),
-    fUpperLimit(upperlimit),
-    fLatexName(latexname),
-    fFixed(false),
-    fFixedValue(-1.e+111),
-    fFillHistograms(true),
-    fNbins(100)
-=======
 // ---------------------------------------------------------
 double BCParameter::GetLogPrior(double x) const
->>>>>>> a054ad74
 {
     if ( fFixed )
         return 0;
@@ -101,16 +89,9 @@
 // ---------------------------------------------------------
 double BCParameter::GetPriorMean() const
 {
-<<<<<<< HEAD
-    BCLog::OutSummary("Parameter summary:");
-    BCLog::OutSummary(Form("Parameter   : %s", fName.c_str()));
-    BCLog::OutSummary(Form("Lower limit : %f", fLowerLimit));
-    BCLog::OutSummary(Form("Upper limit : %f", fUpperLimit));
-=======
     if (!fPrior)
         return std::numeric_limits<double>::quiet_NaN();
     return fPrior->GetMean(fLowerLimit, fUpperLimit);
->>>>>>> a054ad74
 }
 
 // ---------------------------------------------------------
@@ -161,18 +142,7 @@
 // ---------------------------------------------------------
 std::string BCParameter::OneLineSummary() const
 {
-<<<<<<< HEAD
-    if (fLowerLimit == fUpperLimit)
-        return false;
-
-    if ( ( (value - fLowerLimit) * (value - fLowerLimit) / fLowerLimit / fLowerLimit <= 1e-10) ||
-            ( (value - fUpperLimit) * (value - fUpperLimit) / fUpperLimit / fUpperLimit <= 1e-10))
-        return true;
-    else
-        return false;
-=======
     if (!Fixed())
         return BCVariable::OneLineSummary();
     return std::string(TString::Format("%s (fixed at %.*f)", BCVariable::OneLineSummary().data(), GetPrecision(), GetFixedValue()));
->>>>>>> a054ad74
 }
