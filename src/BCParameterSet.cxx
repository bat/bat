--- conflicted
+++ resolved
@@ -116,43 +116,17 @@
 }
 
 // ---------------------------------------------------------
-<<<<<<< HEAD
-bool BCParameterSet::Add(BCParameter* parameter)
-{
-    if ( !parameter)
-        return false;
-    // check if parameter with same name exists
-    for (unsigned int i = 0; i < fPars.size() ; ++i)
-        if ( parameter->GetName() == fPars[i]->GetName() ) {
-            BCLog::OutError(TString::Format("BCParameterSet::Add : Parameter with name %s exists already. ",
-                                            parameter->GetName().data()));
-            return false;
-        }
-
-    // add parameter to parameter container
-    fPars.push_back(parameter);
-    return true;
-=======
 void BCParameterSet::ValueFromPositionInRange(std::vector<double>& p, bool fix) const
 {
     if ( p.size() != fPars.size() )
         return;
     for (unsigned i = 0; i < fPars.size(); ++i)
         p[i] = (fix and dynamic_cast<BCParameter*>(fPars[i])->Fixed()) ? dynamic_cast<BCParameter*>(fPars[i])->GetFixedValue() : fPars[i]->ValueFromPositionInRange(p[i]);
->>>>>>> a054ad74
 }
 
 // ---------------------------------------------------------
 std::vector<double> BCParameterSet::GetRangeCenters(bool fix) const
 {
-<<<<<<< HEAD
-    if (hard) {
-        for (unsigned int i = 0; i < fPars.size() ; ++i)
-            delete fPars[i];
-    }
-
-    fPars.clear();
-=======
     std::vector<double> p;
     for (unsigned i = 0; i < fPars.size(); ++i)
         p.push_back((fix and dynamic_cast<BCParameter*>(fPars[i])->Fixed()) ? dynamic_cast<BCParameter*>(fPars[i])->GetFixedValue() : fPars[i]->GetRangeCenter());
@@ -166,30 +140,11 @@
     for (unsigned i = 0; i < fPars.size(); ++i)
         p.push_back((fix and dynamic_cast<BCParameter*>(fPars[i])->Fixed()) ? dynamic_cast<BCParameter*>(fPars[i])->GetFixedValue() : fPars[i]->GetUniformRandomValue(R));
     return p;
->>>>>>> a054ad74
 }
 
 // ---------------------------------------------------------
 std::vector<double> BCParameterSet::GetRandomValuesAccordingToPriors(TRandom* const R, bool fix) const
 {
-<<<<<<< HEAD
-    if (index >= fPars.size()) {
-        BCLog::OutError(TString::Format("BCParameterSet::%s : Parameter index %u out of range", caller.c_str(), index));
-        return false;
-    } else
-        return true;
-}
-
-// ---------------------------------------------------------
-unsigned BCParameterSet::Index(const std::string& name) const
-{
-    for (unsigned int i = 0; i < fPars.size() ; ++i)
-        if (name == fPars[i]->GetName())
-            return i;
-
-    BCLog::OutWarning(TString::Format("BCParameterSet::Index: no parameter named '%s'", name.c_str()));
-    return fPars.size();
-=======
     std::vector<double> p;
     for (unsigned i = 0; i < fPars.size(); ++i)
         p.push_back((fix and dynamic_cast<BCParameter*>(fPars[i])->Fixed()) ? dynamic_cast<BCParameter*>(fPars[i])->GetFixedValue() : dynamic_cast<BCParameter*>(fPars[i])->GetRandomValueAccordingToPrior(R));
@@ -214,5 +169,4 @@
         if (dynamic_cast<BCParameter*>(fPars[i])->Fixed())
             x[i] = dynamic_cast<BCParameter*>(fPars[i])->GetFixedValue();
     return true;
->>>>>>> a054ad74
 }