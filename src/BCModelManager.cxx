/*
 * Copyright (C) 2007-2014, the BAT core developer team
 * All rights reserved.
 *
 * For the licensing terms see doc/COPYING.
 * For documentation see http://mpp.mpg.de/bat
 */

// ---------------------------------------------------------

#include "BCModelManager.h"

#include "BCDataPoint.h"
#include "BCLog.h"

#include <TString.h>

#include <fstream>
#include <iostream>

// ---------------------------------------------------------
BCModelManager::BCModelManager()
    : fDataSet(0)
{
<<<<<<< HEAD
    fModelContainer = new BCModelContainer();
    fDataSet = 0;
=======
>>>>>>> a054ad74
}

// ---------------------------------------------------------

BCModelManager::~BCModelManager()
{
<<<<<<< HEAD
    delete fModelContainer;
    delete fDataSet;
}

// ---------------------------------------------------------

BCModelManager::BCModelManager(const BCModelManager& modelmanager)
{
    modelmanager.Copy(*this);
}

// ---------------------------------------------------------

BCModelManager& BCModelManager::operator = (const BCModelManager& modelmanager)
{
    if (this != &modelmanager)
        modelmanager.Copy(* this);

    return * this;
}

// ---------------------------------------------------------

void BCModelManager::SetDataSet(BCDataSet* dataset)
{
    // set data set
    fDataSet = dataset;

    // set data set of all models in the manager
    for (unsigned int i = 0; i < GetNModels(); i++)
        GetModel(i)->SetDataSet(fDataSet);
}

// ---------------------------------------------------------

void BCModelManager::SetSingleDataPoint(BCDataPoint* datapoint)
{
    // create new data set consisting of a single data point
    BCDataSet* dataset = new BCDataSet();

    // add the data point
    dataset->AddDataPoint(datapoint);

    // set this new data set
    SetDataSet(dataset);
}

// ---------------------------------------------------------

void BCModelManager::SetSingleDataPoint(BCDataSet* dataset, unsigned int index)
{
    if (index > dataset->GetNDataPoints())
        return;

    SetSingleDataPoint(dataset->GetDataPoint(index));
}

// ---------------------------------------------------------

void BCModelManager::AddModel(BCModel* model, double probability)
{
    // set a priori probability of new model
    model->SetModelAPrioriProbability(probability);

    // set data set
    model->SetDataSet(fDataSet);

    // fill model into container
    fModelContainer->push_back(model);
=======
    delete fDataSet;
}

// ---------------------------------------------------------

BCModelManager::BCModelManager(const BCModelManager& other)
    : fModels(other.fModels)
    , fDataSet(other.fDataSet)
{
}

// ---------------------------------------------------------

BCModelManager& BCModelManager::operator = (const BCModelManager& rhs)
{
    // copy pointers only
    fModels  = rhs.fModels;
    fDataSet = rhs.fDataSet;
    return *this;
}

// ---------------------------------------------------------

void BCModelManager::SetDataSet(BCDataSet* dataset)
{
    // set data set
    fDataSet = dataset;

    // set data set of all models in the manager
    for (unsigned int i = 0; i < GetNModels(); ++i)
        GetModel(i)->SetDataSet(fDataSet);
}

// ---------------------------------------------------------
void BCModelManager::AddModel(BCModel* model, double probability)
{
    // set data set
    model->SetDataSet(fDataSet);

    // fill model into container
    fModels.push_back(model);
    // set probabilities
    fAPrioriProbability.push_back(probability);
    fAPosterioriProbability.push_back(-1);
}

// ---------------------------------------------------------
void BCModelManager::MCMCSetPrecision(BCEngineMCMC::Precision precision)
{
    for (unsigned i = 0; i < GetNModels(); ++i)
        GetModel(i)->MCMCSetPrecision(precision);
>>>>>>> a054ad74
}

// ---------------------------------------------------------
void BCModelManager::SetNIterationsMax(int niterations)
{
<<<<<<< HEAD
    for (unsigned int i = 0; i < GetNModels(); i++)
=======
    for (unsigned i = 0; i < GetNModels(); ++i)
>>>>>>> a054ad74
        GetModel(i)->SetNIterationsMax(niterations);
}

// ---------------------------------------------------------
void BCModelManager::SetNIterationsMin(int niterations)
{
<<<<<<< HEAD
    for (unsigned int i = 0; i < GetNModels(); i++)
=======
    for (unsigned i = 0; i < GetNModels(); ++i)
>>>>>>> a054ad74
        GetModel(i)->SetNIterationsMin(niterations);
}

// ---------------------------------------------------------
void BCModelManager::SetNIterationsPrecisionCheck(int niterations)
{
<<<<<<< HEAD
    for (unsigned int i = 0; i < GetNModels(); i++)
        GetModel(i)->SetNIterationsPrecisionCheck(niterations);
}

// ---------------------------------------------------------
void BCModelManager::SetNIterationsOutput(int niterations)
{
    for (unsigned int i = 0; i < GetNModels(); i++)
        GetModel(i)->SetNIterationsOutput(niterations);
=======
    for (unsigned i = 0; i < GetNModels(); ++i)
        GetModel(i)->SetNIterationsPrecisionCheck(niterations);
>>>>>>> a054ad74
}

// ---------------------------------------------------------
void BCModelManager::SetIntegrationMethod(BCIntegrate::BCIntegrationMethod method)
{
<<<<<<< HEAD
    // set integration method for all models registered

    for (unsigned int i = 0; i < GetNModels(); i++)
=======
    for (unsigned i = 0; i < GetNModels(); ++i)
>>>>>>> a054ad74
        GetModel(i)->SetIntegrationMethod(method);
}

// ---------------------------------------------------------
void BCModelManager::SetMarginalizationMethod(BCIntegrate::BCMarginalizationMethod method)
{
<<<<<<< HEAD
    // set marginalization method for all models registered
    for (unsigned int i = 0; i < GetNModels(); i++)
=======
    for (unsigned i = 0; i < GetNModels(); ++i)
>>>>>>> a054ad74
        GetModel(i)->SetMarginalizationMethod(method);
}

// ---------------------------------------------------------
void BCModelManager::SetOptimizationMethod(BCIntegrate::BCOptimizationMethod method)
{
<<<<<<< HEAD
    // set mode finding method for all models registered
    for (unsigned int i = 0; i < GetNModels(); i++)
=======
    for (unsigned i = 0; i < GetNModels(); ++i)
>>>>>>> a054ad74
        GetModel(i)->SetOptimizationMethod(method);
}

// ---------------------------------------------------------
void BCModelManager::SetRelativePrecision(double relprecision)
{
<<<<<<< HEAD
    // set relative precision for all models registered
    for (unsigned int i = 0; i < GetNModels(); i++)
=======
    for (unsigned i = 0; i < GetNModels(); ++i)
>>>>>>> a054ad74
        GetModel(i)->SetRelativePrecision(relprecision);
}

// ---------------------------------------------------------
void BCModelManager::SetAbsolutePrecision(double absprecision)
{
<<<<<<< HEAD
    // set absolute precision for all models registered
    for (unsigned int i = 0; i < GetNModels(); i++)
=======
    for (unsigned i = 0; i < GetNModels(); ++i)
>>>>>>> a054ad74
        GetModel(i)->SetAbsolutePrecision(absprecision);
}

// ---------------------------------------------------------
void BCModelManager::SetNbins(unsigned int n)
{
<<<<<<< HEAD
    // set number of bins for all models registered
    for (unsigned int i = 0; i < GetNModels(); i++)
=======
    for (unsigned i = 0; i < GetNModels(); ++i)
>>>>>>> a054ad74
        GetModel(i)->SetNbins(n);
}

// ---------------------------------------------------------
<<<<<<< HEAD

void BCModelManager::SetDataPointLowerBoundaries(BCDataPoint* datasetlowerboundaries)
{
    // set lower boundary point for all models registered
    for (unsigned int i = 0; i < GetNModels(); i++)
        GetModel(i)->SetDataPointLowerBoundaries(datasetlowerboundaries);
}

// ---------------------------------------------------------

void BCModelManager::SetDataPointUpperBoundaries(BCDataPoint* datasetupperboundaries)
{
    // set upper boundary point for all models registered
    for (unsigned int i = 0; i < GetNModels(); i++)
        GetModel(i)->SetDataPointUpperBoundaries(datasetupperboundaries);
}
=======
void BCModelManager::SetNChains(unsigned int n)
{
    for (unsigned i = 0; i < GetNModels(); ++i)
        GetModel(i)->MCMCSetNChains(n);
}

// ---------------------------------------------------------
void BCModelManager::Integrate()
{
    // initialize likelihood norm
    double normalization = 0.0;
>>>>>>> a054ad74

    BCLog::OutSummary("Running normalization of all models.");

<<<<<<< HEAD
void BCModelManager::SetDataPointLowerBoundary(int index, double lowerboundary)
{
    // set lower bounday values for all models registered
    for (unsigned int i = 0; i < GetNModels(); i++)
        GetModel(i)->SetDataPointLowerBoundary(index, lowerboundary);
=======
    for (unsigned int i = 0; i < GetNModels(); ++i) {
        fModels[i]->Integrate();

        // add to total normalization
        normalization += fModels[i]->GetIntegral() * fAPrioriProbability[i];
    }

    // set model a posteriori probabilities
    for (unsigned int i = 0; i < GetNModels(); ++i)
        fAPosterioriProbability[i] = (fModels[i]->GetIntegral() * fAPrioriProbability[i]) / normalization;
>>>>>>> a054ad74
}

// ---------------------------------------------------------
double BCModelManager::BayesFactor(unsigned imodel1, unsigned imodel2)
{
<<<<<<< HEAD
    // set upper boundary values for all models registered
    for (unsigned int i = 0; i < GetNModels(); i++)
        GetModel(i)->SetDataPointUpperBoundary(index, upperboundary);
=======
    if (imodel1 >= fModels.size() or imodel2 >= fModels.size())
        return -1;

    // Bayes Factors are the likelihoods integrated over the parameters
    // Is this equal to the posteriors?
    //    NOOOO
    // But it is equal to normalization factors.

    // check model 1
    const double norm1 = fModels[imodel1]->GetIntegral();
    if (norm1 < 0.) {
        BCLog::OutError(Form("BCModelManager::BayesFactor : Model %s (index %d) not normalized. Cannot calculate Bayes factor.", fModels[imodel1]->GetName().data(), imodel1));
        return -1.;
    }

    // check model 2
    const double norm2 = fModels[imodel2]->GetIntegral();
    if (norm2 < 0) {
        BCLog::OutError(Form("BCModelManager::BayesFactor : Model %s (index %d) not normalized. Cannot calculate Bayes factor.", fModels[imodel2]->GetName().data(), imodel2));
        return -1.;
    }

    // denominator cannot be zero
    if (norm2 < std::numeric_limits<double>::epsilon() and norm1 >= std::numeric_limits<double>::epsilon()) {
        BCLog::OutError(Form("BCModelManager::BayesFactor : Model %s (index %d) has ZERO probability. Bayes factor is infinite.", fModels[imodel2]->GetName().data(), imodel2));
        return -1.;
    }

    // denominator cannot be zero unless also numerator is zero
    if (norm2 < std::numeric_limits<double>::epsilon() and norm1 < std::numeric_limits<double>::epsilon()) {
        BCLog::OutWarning(Form("BCModelManager::BayesFactor : Models %s and %s have ZERO probability. Bayes factor is unknown. Returning 1.", fModels[imodel2]->GetName().data(), fModels[imodel1]->GetName().data()));
        return 1.;
    }

    // now calculate the factor
    return norm1 / norm2;
>>>>>>> a054ad74
}

// ---------------------------------------------------------
void BCModelManager::FindMode()
{
<<<<<<< HEAD
    // set lower and upper boundary values for all models registered
    for (unsigned int i = 0; i < GetNModels(); i++)
        GetModel(i)->SetDataBoundaries(index, lowerboundary, upperboundary);
=======
    for (unsigned i = 0; i < GetNModels(); ++i)
        GetModel(i)->FindMode();
>>>>>>> a054ad74
}

// ---------------------------------------------------------
void BCModelManager::MarginalizeAll()
{
<<<<<<< HEAD
    // set number of Markov chains for all models registered
    for (unsigned int i = 0; i < GetNModels(); i++)
        GetModel(i)->MCMCSetNChains(n);
}

// ---------------------------------------------------------

int BCModelManager::ReadDataFromFileTree(const char* filename, const char* treename, const char* branchnames)
{
    if (fModelContainer->size() == 0) {
        BCLog::OutError("BCModelManager::ReadDataFromFileTree : No model defined.");
        return -1;
    }

    // create data set
    if (!fDataSet)
        fDataSet = new BCDataSet();
    else
        fDataSet->Reset();

    // read data from tree
    int read_file = fDataSet->ReadDataFromFileTree(filename, treename, branchnames);

    if (read_file >= 0) {
        SetDataSet(fDataSet);

        for (unsigned int i = 0; i < GetNModels(); i++)
            fModelContainer->at(i)->SetDataSet(fDataSet);
    } else if (read_file == -1) {
        delete fDataSet;
        return -1;
    }

    return 0;
}

// ---------------------------------------------------------

int BCModelManager::ReadDataFromFileTxt(const char* filename, int nbranches)
{
    if (fModelContainer->size() == 0) {
        BCLog::OutError("BCModelManager::ReadDataFromFileTree. No model defined.");
        return -1;
    }

    // create data set
    if (!fDataSet)
        fDataSet = new BCDataSet();
    else
        fDataSet->Reset();

    // read data from txt file
    int read_file = fDataSet->ReadDataFromFileTxt(filename, nbranches);

    if (read_file >= 0) {
        SetDataSet(fDataSet);

        for (unsigned int i = 0; i < GetNModels(); i++)
            fModelContainer->at(i)->SetDataSet(fDataSet);
    } else {
        delete fDataSet;
        return -1;
    }

    return 0;
=======
    // marginalizes all models registered
    for (unsigned i = 0; i < GetNModels(); ++i)
        GetModel(i)->MarginalizeAll();
}

// ---------------------------------------------------------
void BCModelManager::WriteMarkovChain(bool flag)
{
    for (unsigned i = 0; i < GetNModels(); ++i)
        GetModel(i)->WriteMarkovChain(flag);
}

// ---------------------------------------------------------
void BCModelManager::WriteMarkovChain(std::string prefix, std::string option)
{
    for (unsigned i = 0; i < GetNModels(); ++i)
        GetModel(i)->WriteMarkovChain(prefix + GetModel(i)->GetSafeName() + ".root", option);
>>>>>>> a054ad74
}

// ---------------------------------------------------------
// void BCModelManager::CalculatePValue(bool flag_histogram)
// {
// 	for (unsigned i = 0; i < GetNModels(); ++i)
// 		GetModel(i)->CalculatePValue(GetModel(i)->GetBestFitParameters(), flag_histogram);
// }

// ---------------------------------------------------------
void BCModelManager::PrintSummary(const char* file)
{
<<<<<<< HEAD
    // initialize likelihood norm
    double normalization = 0.0;

    BCLog::OutSummary("Running normalization of all models.");

    for (unsigned int i = 0; i < GetNModels(); i++) {
        fModelContainer->at(i)->Integrate();

        // add to total normalization
        normalization += (fModelContainer->at(i)->GetIntegral() * fModelContainer->at(i)->GetModelAPrioriProbability());
    }

    // set model a posteriori probabilities
    for (unsigned int i = 0; i < GetNModels(); i++)
        fModelContainer->at(i)->SetModelAPosterioriProbability(
            (fModelContainer->at(i)->GetIntegral() * fModelContainer->at(i)->GetModelAPrioriProbability()) /
            normalization);
}
=======
    std::ofstream out;
    std::streambuf* old_buffer = 0;

    if (file) {
        out.open(file);
        if (!out.is_open()) {
            std::cerr << "Couldn't open file " << file << std::endl;
            return;
        }
        old_buffer = std::cout.rdbuf(out.rdbuf());
    }

    // model summary
    std::cout << std::endl
              << "======================================" << std::endl
              << " Summary" << std::endl
              << "======================================" << std::endl
              << std::endl
              << " Number of models               : " << fModels.size() << std::endl
              << std::endl
              << " - Models:" << std::endl;

    for (unsigned i = 0; i < fModels.size(); ++i)
        fModels[i]->PrintSummary();

    // data summary
    std::cout << " - Data:" << std::endl
              << std::endl
              << "     Number of entries: " << fDataSet->GetNDataPoints() << std::endl << std::endl;
>>>>>>> a054ad74

    std::cout << "======================================" << std::endl
              << " Model comparison" << std::endl << std::endl;

<<<<<<< HEAD
double BCModelManager::BayesFactor(const unsigned int imodel1, const unsigned int imodel2)
{
    // Bayes Factors are the likelihoods integrated over the parameters
    // Is this equal to the posteriors?
    //    NOOOO
    // But it is equal to normalization factors.

    const double norm1 = fModelContainer->at(imodel1)->GetIntegral();
    const double norm2 = fModelContainer->at(imodel2)->GetIntegral();

    // check model 1
    if (norm1 < 0.) {
        BCLog::OutError(
            Form("BCModelManager::BayesFactor : Model %s (index %d) not normalized. Cannot calculate Bayes factor.",
                 fModelContainer->at(imodel1)->GetName().data(), imodel1));
        return -1.;
    }

    // check model 2
    if (norm2 < 0.) {
        BCLog::OutError(
            Form("BCModelManager::BayesFactor : Model %s (index %d) not normalized. Cannot calculate Bayes factor.",
                 fModelContainer->at(imodel2)->GetName().data(), imodel2));
        return -1.;
    }

    // denominator cannot be zero
    if (norm2 == 0. && norm1 != 0.) { // not good since norm2 is double !!!
        BCLog::OutError(
            Form("BCModelManager::BayesFactor : Model %s (index %d) has ZERO probability. Bayes factor is infinite.",
                 fModelContainer->at(imodel2)->GetName().data(), imodel2));
        return -1.;
    }

    // denominator cannot be zero unless also numerator is zero
    if (norm2 == 0. && norm1 == 0.) { // not good since norm2 and norm1 are both double !!!
        BCLog::OutWarning(
            Form("BCModelManager::BayesFactor : Models %s and %s have ZERO probability. Bayes factor is unknown. Returning 1.",
                 fModelContainer->at(imodel2)->GetName().data(), fModelContainer->at(imodel1)->GetName().data()));
        return 1.;
    }

    // now calculate the factor
    return norm1 / norm2;
}
=======
    // probability summary
    std::cout << " - A priori probabilities:" << std::endl << std::endl;
>>>>>>> a054ad74

    for (unsigned i = 0; i < fModels.size(); ++i)
        std::cout << "     p(" << fModels[i]->GetName()	<< ") = " << fAPrioriProbability[i] << std::endl;

<<<<<<< HEAD
void BCModelManager::FindMode()
{
    // finds mode for all models registered
    for (unsigned int i = 0; i < GetNModels(); i++)
        GetModel(i)->FindMode();
}
=======
    std::cout << std::endl << " - A posteriori probabilities:" << std::endl << std::endl;
>>>>>>> a054ad74

    for (unsigned i = 0; i < fModels.size(); ++i)
        std::cout << "     p(" << fModels[i]->GetName()	<< " | data) = " << fAPosterioriProbability[i] << std::endl;

<<<<<<< HEAD
void BCModelManager::MarginalizeAll()
{
    // marginalizes all models registered
    for (unsigned int i = 0; i < GetNModels(); i++)
        GetModel(i)->MarginalizeAll();
=======
    std::cout << std::endl << "======================================" << std::endl << std::endl;

    if (file)
        std::cout.rdbuf(old_buffer);
>>>>>>> a054ad74
}

// ---------------------------------------------------------

void BCModelManager::PrintModelComparisonSummary(const char* file)
{
<<<<<<< HEAD
    // marginalizes all models registered
    for (unsigned int i = 0; i < GetNModels(); i++)
        GetModel(i)->WriteMarkovChain(flag);
}
=======
    std::ofstream out;
    std::streambuf* old_buffer = 0;
>>>>>>> a054ad74

    if (file) {
        out.open(file);
        if (!out.is_open()) {
            std::cerr << "Couldn't open file " << file << std::endl;
            return;
        }
        old_buffer = std::cout.rdbuf(out.rdbuf());
    }

<<<<<<< HEAD
void BCModelManager::CalculatePValue(bool flag_histogram)
{
    // calculate p-value for all models
    for (unsigned int i = 0; i < GetNModels(); i++)
        GetModel(i)->CalculatePValue(GetModel(i)->GetBestFitParameters(), flag_histogram);
}
=======
    // model summary
    std::cout << std::endl
              << "===========================================" << std::endl
              << " Model Comparison Summary" << std::endl
              << "===========================================" << std::endl
              << std::endl
              << " Number of models               : " << fModels.size() << std::endl << std::endl;
>>>>>>> a054ad74

    // probability summary
    std::cout << " - A priori probabilities:" << std::endl << std::endl;

<<<<<<< HEAD
void BCModelManager::PrintSummary(const char* file)
{
    std::ofstream out;
    std::streambuf* old_buffer = 0;

    if (file) {
        out.open(file);
        if (!out.is_open()) {
            std::cerr << "Couldn't open file " << file << std::endl;
            return;
        }
        old_buffer = std::cout.rdbuf(out.rdbuf());
    }

    // model summary
    int nmodels = fModelContainer->size();
    std::cout << std::endl
              << "======================================" << std::endl
              << " Summary" << std::endl
              << "======================================" << std::endl
              << std::endl
              << " Number of models               : " << nmodels << std::endl
              << std::endl
              << " - Models:" << std::endl;

    for (int i = 0; i < nmodels; i++)
        fModelContainer->at(i)->PrintSummary();

    // data summary
    std::cout << " - Data:" << std::endl
              << std::endl
              << "     Number of entries: " << fDataSet->GetNDataPoints() << std::endl
              << std::endl;

    std::cout << "======================================" << std::endl
              << " Model comparison" << std::endl
              << std::endl;

    // probability summary
    std::cout << " - A priori probabilities:" << std::endl << std::endl;

    for (int i = 0; i < nmodels; i++)
        std::cout << "     p(" << fModelContainer->at(i)->GetName()
                  << ") = " << fModelContainer->at(i)->GetModelAPrioriProbability()
                  << std::endl;
    std::cout << std::endl;

    std::cout << " - A posteriori probabilities:" << std::endl << std::endl;

    for (int i = 0; i < nmodels; i++)
        std::cout << "     p(" << fModelContainer->at(i)->GetName()
                  << " | data) = " << fModelContainer->at(i)->GetModelAPosterioriProbability()
                  << std::endl;
    std::cout << std::endl;

    std::cout << "======================================" << std::endl << std::endl;

    if (file)
        std::cout.rdbuf(old_buffer);
=======
    for (unsigned i = 0; i < fModels.size(); ++i)
        std::cout << "     p(" << fModels[i]->GetName() << ") = " << fAPrioriProbability[i] << std::endl;
>>>>>>> a054ad74

    std::cout << std::endl << " - A posteriori probabilities:" << std::endl << std::endl;

    for (unsigned i = 0; i < fModels.size(); ++i)
        std::cout << "     p(" << fModels[i]->GetName() << " | data) = " << fAPosterioriProbability[i] << std::endl;

<<<<<<< HEAD
void BCModelManager::PrintModelComparisonSummary(const char* file)
{
    std::ofstream out;
    std::streambuf* old_buffer = 0;

    if (file) {
        out.open(file);
        if (!out.is_open()) {
            std::cerr << "Couldn't open file " << file << std::endl;
            return;
        }
        old_buffer = std::cout.rdbuf(out.rdbuf());
    }

    // model summary
    int nmodels = fModelContainer->size();
    std::cout << std::endl
              << "===========================================" << std::endl
              << " Model Comparison Summary" << std::endl
              << "===========================================" << std::endl
              << std::endl
              << " Number of models               : " << nmodels << std::endl
              << std::endl;

    // probability summary
    std::cout << " - A priori probabilities:" << std::endl << std::endl;

    for (int i = 0; i < nmodels; i++)
        std::cout << "     p(" << fModelContainer->at(i)->GetName()
                  << ") = " << fModelContainer->at(i)->GetModelAPrioriProbability()
                  << std::endl;
    std::cout << std::endl;

    std::cout << " - A posteriori probabilities:" << std::endl << std::endl;

    for (int i = 0; i < nmodels; i++)
        std::cout << "     p(" << fModelContainer->at(i)->GetName()
                  << " | data) = " << fModelContainer->at(i)->GetModelAPosterioriProbability()
                  << std::endl;
    std::cout << std::endl;

    // Bayes factors summary
    std::cout << " - Bayes factors:" << std::endl << std::endl;
    for (int i = 0; i < nmodels - 1; i++)
        for (int j = i + 1; j < nmodels; j++)
            std::cout << "     K = p(data | " << fModelContainer->at(i)->GetName() << ") / "
                      << "p(data | " << fModelContainer->at(j)->GetName() << ") = "
                      << BayesFactor(i, j) << std::endl;
    std::cout << std::endl;

    // p-values summary
    std::cout
            << " - p-values:" << std::endl
            << std::endl;

    for (int i = 0; i < nmodels; i++) {
        double p = fModelContainer->at(i)->GetPValue();
        std::cout << "     " << fModelContainer->at(i)->GetName();
        if (p >= 0.)
            std::cout << ":  p-value = " << p;
        else
            std::cout << ":  p-value not calculated";
        std::cout << std::endl;
    }
    std::cout << std::endl;

    std::cout << "===========================================" << std::endl << std::endl;

    if (file)
        std::cout.rdbuf(old_buffer);
=======
    // Bayes factors summary
    std::cout << std::endl << " - Bayes factors:" << std::endl << std::endl;
    for (unsigned i = 0; i < fModels.size(); ++i)
        for (unsigned j = i + 1; j < fModels.size(); ++j)
            std::cout << "     K = p(data | " << fModels[i]->GetName() << ") / p(data | " << fModels[j]->GetName() << ") = " << BayesFactor(i, j) << std::endl;
>>>>>>> a054ad74

    // // p-values summary
    // std::cout	<< std::endl << " - p-values:" << std::endl << std::endl;

    // for (unsigned i = 0; i < fModels.size(); ++i) {
    // 	double p = fModels[i]->GetPValue();
    // 	std::cout << "     " << fModels[i]->GetName();
    // 	if(p>=0.)
    // 		std::cout << ":  p-value = " << p << std::endl;
    // 	else
    // 		std::cout << ":  p-value not calculated" << std::endl;
    // }

<<<<<<< HEAD
void BCModelManager::PrintResults()
{
    // print summary of all models
    for (unsigned int i = 0; i < GetNModels(); i++)
        GetModel(i)->PrintResults(Form("%s.txt", GetModel(i)->GetName().data()));
}

// ---------------------------------------------------------

void BCModelManager::Copy(BCModelManager& modelmanager) const
{
    // don't copy the content only the pointers
    modelmanager.fModelContainer = fModelContainer;
    modelmanager.fDataSet        = fDataSet;
=======
    std::cout << std::endl << "===========================================" << std::endl << std::endl;

    if (file)
        std::cout.rdbuf(old_buffer);
}

// ---------------------------------------------------------

void BCModelManager::PrintResults()
{
    // print summary of all models
    for (unsigned i = 0; i < GetNModels(); ++i)
        GetModel(i)->PrintResults(Form("%s.txt", GetModel(i)->GetSafeName().data()));
>>>>>>> a054ad74
}<|MERGE_RESOLUTION|>--- conflicted
+++ resolved
@@ -22,88 +22,12 @@
 BCModelManager::BCModelManager()
     : fDataSet(0)
 {
-<<<<<<< HEAD
-    fModelContainer = new BCModelContainer();
-    fDataSet = 0;
-=======
->>>>>>> a054ad74
 }
 
 // ---------------------------------------------------------
 
 BCModelManager::~BCModelManager()
 {
-<<<<<<< HEAD
-    delete fModelContainer;
-    delete fDataSet;
-}
-
-// ---------------------------------------------------------
-
-BCModelManager::BCModelManager(const BCModelManager& modelmanager)
-{
-    modelmanager.Copy(*this);
-}
-
-// ---------------------------------------------------------
-
-BCModelManager& BCModelManager::operator = (const BCModelManager& modelmanager)
-{
-    if (this != &modelmanager)
-        modelmanager.Copy(* this);
-
-    return * this;
-}
-
-// ---------------------------------------------------------
-
-void BCModelManager::SetDataSet(BCDataSet* dataset)
-{
-    // set data set
-    fDataSet = dataset;
-
-    // set data set of all models in the manager
-    for (unsigned int i = 0; i < GetNModels(); i++)
-        GetModel(i)->SetDataSet(fDataSet);
-}
-
-// ---------------------------------------------------------
-
-void BCModelManager::SetSingleDataPoint(BCDataPoint* datapoint)
-{
-    // create new data set consisting of a single data point
-    BCDataSet* dataset = new BCDataSet();
-
-    // add the data point
-    dataset->AddDataPoint(datapoint);
-
-    // set this new data set
-    SetDataSet(dataset);
-}
-
-// ---------------------------------------------------------
-
-void BCModelManager::SetSingleDataPoint(BCDataSet* dataset, unsigned int index)
-{
-    if (index > dataset->GetNDataPoints())
-        return;
-
-    SetSingleDataPoint(dataset->GetDataPoint(index));
-}
-
-// ---------------------------------------------------------
-
-void BCModelManager::AddModel(BCModel* model, double probability)
-{
-    // set a priori probability of new model
-    model->SetModelAPrioriProbability(probability);
-
-    // set data set
-    model->SetDataSet(fDataSet);
-
-    // fill model into container
-    fModelContainer->push_back(model);
-=======
     delete fDataSet;
 }
 
@@ -155,142 +79,72 @@
 {
     for (unsigned i = 0; i < GetNModels(); ++i)
         GetModel(i)->MCMCSetPrecision(precision);
->>>>>>> a054ad74
 }
 
 // ---------------------------------------------------------
 void BCModelManager::SetNIterationsMax(int niterations)
 {
-<<<<<<< HEAD
-    for (unsigned int i = 0; i < GetNModels(); i++)
-=======
-    for (unsigned i = 0; i < GetNModels(); ++i)
->>>>>>> a054ad74
+    for (unsigned i = 0; i < GetNModels(); ++i)
         GetModel(i)->SetNIterationsMax(niterations);
 }
 
 // ---------------------------------------------------------
 void BCModelManager::SetNIterationsMin(int niterations)
 {
-<<<<<<< HEAD
-    for (unsigned int i = 0; i < GetNModels(); i++)
-=======
-    for (unsigned i = 0; i < GetNModels(); ++i)
->>>>>>> a054ad74
+    for (unsigned i = 0; i < GetNModels(); ++i)
         GetModel(i)->SetNIterationsMin(niterations);
 }
 
 // ---------------------------------------------------------
 void BCModelManager::SetNIterationsPrecisionCheck(int niterations)
 {
-<<<<<<< HEAD
-    for (unsigned int i = 0; i < GetNModels(); i++)
+    for (unsigned i = 0; i < GetNModels(); ++i)
         GetModel(i)->SetNIterationsPrecisionCheck(niterations);
 }
 
 // ---------------------------------------------------------
-void BCModelManager::SetNIterationsOutput(int niterations)
-{
-    for (unsigned int i = 0; i < GetNModels(); i++)
-        GetModel(i)->SetNIterationsOutput(niterations);
-=======
-    for (unsigned i = 0; i < GetNModels(); ++i)
-        GetModel(i)->SetNIterationsPrecisionCheck(niterations);
->>>>>>> a054ad74
-}
-
-// ---------------------------------------------------------
 void BCModelManager::SetIntegrationMethod(BCIntegrate::BCIntegrationMethod method)
 {
-<<<<<<< HEAD
-    // set integration method for all models registered
-
-    for (unsigned int i = 0; i < GetNModels(); i++)
-=======
-    for (unsigned i = 0; i < GetNModels(); ++i)
->>>>>>> a054ad74
+    for (unsigned i = 0; i < GetNModels(); ++i)
         GetModel(i)->SetIntegrationMethod(method);
 }
 
 // ---------------------------------------------------------
 void BCModelManager::SetMarginalizationMethod(BCIntegrate::BCMarginalizationMethod method)
 {
-<<<<<<< HEAD
-    // set marginalization method for all models registered
-    for (unsigned int i = 0; i < GetNModels(); i++)
-=======
-    for (unsigned i = 0; i < GetNModels(); ++i)
->>>>>>> a054ad74
+    for (unsigned i = 0; i < GetNModels(); ++i)
         GetModel(i)->SetMarginalizationMethod(method);
 }
 
 // ---------------------------------------------------------
 void BCModelManager::SetOptimizationMethod(BCIntegrate::BCOptimizationMethod method)
 {
-<<<<<<< HEAD
-    // set mode finding method for all models registered
-    for (unsigned int i = 0; i < GetNModels(); i++)
-=======
-    for (unsigned i = 0; i < GetNModels(); ++i)
->>>>>>> a054ad74
+    for (unsigned i = 0; i < GetNModels(); ++i)
         GetModel(i)->SetOptimizationMethod(method);
 }
 
 // ---------------------------------------------------------
 void BCModelManager::SetRelativePrecision(double relprecision)
 {
-<<<<<<< HEAD
-    // set relative precision for all models registered
-    for (unsigned int i = 0; i < GetNModels(); i++)
-=======
-    for (unsigned i = 0; i < GetNModels(); ++i)
->>>>>>> a054ad74
+    for (unsigned i = 0; i < GetNModels(); ++i)
         GetModel(i)->SetRelativePrecision(relprecision);
 }
 
 // ---------------------------------------------------------
 void BCModelManager::SetAbsolutePrecision(double absprecision)
 {
-<<<<<<< HEAD
-    // set absolute precision for all models registered
-    for (unsigned int i = 0; i < GetNModels(); i++)
-=======
-    for (unsigned i = 0; i < GetNModels(); ++i)
->>>>>>> a054ad74
+    for (unsigned i = 0; i < GetNModels(); ++i)
         GetModel(i)->SetAbsolutePrecision(absprecision);
 }
 
 // ---------------------------------------------------------
 void BCModelManager::SetNbins(unsigned int n)
 {
-<<<<<<< HEAD
-    // set number of bins for all models registered
-    for (unsigned int i = 0; i < GetNModels(); i++)
-=======
-    for (unsigned i = 0; i < GetNModels(); ++i)
->>>>>>> a054ad74
+    for (unsigned i = 0; i < GetNModels(); ++i)
         GetModel(i)->SetNbins(n);
 }
 
 // ---------------------------------------------------------
-<<<<<<< HEAD
-
-void BCModelManager::SetDataPointLowerBoundaries(BCDataPoint* datasetlowerboundaries)
-{
-    // set lower boundary point for all models registered
-    for (unsigned int i = 0; i < GetNModels(); i++)
-        GetModel(i)->SetDataPointLowerBoundaries(datasetlowerboundaries);
-}
-
-// ---------------------------------------------------------
-
-void BCModelManager::SetDataPointUpperBoundaries(BCDataPoint* datasetupperboundaries)
-{
-    // set upper boundary point for all models registered
-    for (unsigned int i = 0; i < GetNModels(); i++)
-        GetModel(i)->SetDataPointUpperBoundaries(datasetupperboundaries);
-}
-=======
 void BCModelManager::SetNChains(unsigned int n)
 {
     for (unsigned i = 0; i < GetNModels(); ++i)
@@ -302,17 +156,9 @@
 {
     // initialize likelihood norm
     double normalization = 0.0;
->>>>>>> a054ad74
 
     BCLog::OutSummary("Running normalization of all models.");
 
-<<<<<<< HEAD
-void BCModelManager::SetDataPointLowerBoundary(int index, double lowerboundary)
-{
-    // set lower bounday values for all models registered
-    for (unsigned int i = 0; i < GetNModels(); i++)
-        GetModel(i)->SetDataPointLowerBoundary(index, lowerboundary);
-=======
     for (unsigned int i = 0; i < GetNModels(); ++i) {
         fModels[i]->Integrate();
 
@@ -323,17 +169,11 @@
     // set model a posteriori probabilities
     for (unsigned int i = 0; i < GetNModels(); ++i)
         fAPosterioriProbability[i] = (fModels[i]->GetIntegral() * fAPrioriProbability[i]) / normalization;
->>>>>>> a054ad74
 }
 
 // ---------------------------------------------------------
 double BCModelManager::BayesFactor(unsigned imodel1, unsigned imodel2)
 {
-<<<<<<< HEAD
-    // set upper boundary values for all models registered
-    for (unsigned int i = 0; i < GetNModels(); i++)
-        GetModel(i)->SetDataPointUpperBoundary(index, upperboundary);
-=======
     if (imodel1 >= fModels.size() or imodel2 >= fModels.size())
         return -1;
 
@@ -370,92 +210,18 @@
 
     // now calculate the factor
     return norm1 / norm2;
->>>>>>> a054ad74
 }
 
 // ---------------------------------------------------------
 void BCModelManager::FindMode()
 {
-<<<<<<< HEAD
-    // set lower and upper boundary values for all models registered
-    for (unsigned int i = 0; i < GetNModels(); i++)
-        GetModel(i)->SetDataBoundaries(index, lowerboundary, upperboundary);
-=======
     for (unsigned i = 0; i < GetNModels(); ++i)
         GetModel(i)->FindMode();
->>>>>>> a054ad74
 }
 
 // ---------------------------------------------------------
 void BCModelManager::MarginalizeAll()
 {
-<<<<<<< HEAD
-    // set number of Markov chains for all models registered
-    for (unsigned int i = 0; i < GetNModels(); i++)
-        GetModel(i)->MCMCSetNChains(n);
-}
-
-// ---------------------------------------------------------
-
-int BCModelManager::ReadDataFromFileTree(const char* filename, const char* treename, const char* branchnames)
-{
-    if (fModelContainer->size() == 0) {
-        BCLog::OutError("BCModelManager::ReadDataFromFileTree : No model defined.");
-        return -1;
-    }
-
-    // create data set
-    if (!fDataSet)
-        fDataSet = new BCDataSet();
-    else
-        fDataSet->Reset();
-
-    // read data from tree
-    int read_file = fDataSet->ReadDataFromFileTree(filename, treename, branchnames);
-
-    if (read_file >= 0) {
-        SetDataSet(fDataSet);
-
-        for (unsigned int i = 0; i < GetNModels(); i++)
-            fModelContainer->at(i)->SetDataSet(fDataSet);
-    } else if (read_file == -1) {
-        delete fDataSet;
-        return -1;
-    }
-
-    return 0;
-}
-
-// ---------------------------------------------------------
-
-int BCModelManager::ReadDataFromFileTxt(const char* filename, int nbranches)
-{
-    if (fModelContainer->size() == 0) {
-        BCLog::OutError("BCModelManager::ReadDataFromFileTree. No model defined.");
-        return -1;
-    }
-
-    // create data set
-    if (!fDataSet)
-        fDataSet = new BCDataSet();
-    else
-        fDataSet->Reset();
-
-    // read data from txt file
-    int read_file = fDataSet->ReadDataFromFileTxt(filename, nbranches);
-
-    if (read_file >= 0) {
-        SetDataSet(fDataSet);
-
-        for (unsigned int i = 0; i < GetNModels(); i++)
-            fModelContainer->at(i)->SetDataSet(fDataSet);
-    } else {
-        delete fDataSet;
-        return -1;
-    }
-
-    return 0;
-=======
     // marginalizes all models registered
     for (unsigned i = 0; i < GetNModels(); ++i)
         GetModel(i)->MarginalizeAll();
@@ -473,7 +239,6 @@
 {
     for (unsigned i = 0; i < GetNModels(); ++i)
         GetModel(i)->WriteMarkovChain(prefix + GetModel(i)->GetSafeName() + ".root", option);
->>>>>>> a054ad74
 }
 
 // ---------------------------------------------------------
@@ -486,26 +251,6 @@
 // ---------------------------------------------------------
 void BCModelManager::PrintSummary(const char* file)
 {
-<<<<<<< HEAD
-    // initialize likelihood norm
-    double normalization = 0.0;
-
-    BCLog::OutSummary("Running normalization of all models.");
-
-    for (unsigned int i = 0; i < GetNModels(); i++) {
-        fModelContainer->at(i)->Integrate();
-
-        // add to total normalization
-        normalization += (fModelContainer->at(i)->GetIntegral() * fModelContainer->at(i)->GetModelAPrioriProbability());
-    }
-
-    // set model a posteriori probabilities
-    for (unsigned int i = 0; i < GetNModels(); i++)
-        fModelContainer->at(i)->SetModelAPosterioriProbability(
-            (fModelContainer->at(i)->GetIntegral() * fModelContainer->at(i)->GetModelAPrioriProbability()) /
-            normalization);
-}
-=======
     std::ofstream out;
     std::streambuf* old_buffer = 0;
 
@@ -535,106 +280,33 @@
     std::cout << " - Data:" << std::endl
               << std::endl
               << "     Number of entries: " << fDataSet->GetNDataPoints() << std::endl << std::endl;
->>>>>>> a054ad74
 
     std::cout << "======================================" << std::endl
               << " Model comparison" << std::endl << std::endl;
 
-<<<<<<< HEAD
-double BCModelManager::BayesFactor(const unsigned int imodel1, const unsigned int imodel2)
-{
-    // Bayes Factors are the likelihoods integrated over the parameters
-    // Is this equal to the posteriors?
-    //    NOOOO
-    // But it is equal to normalization factors.
-
-    const double norm1 = fModelContainer->at(imodel1)->GetIntegral();
-    const double norm2 = fModelContainer->at(imodel2)->GetIntegral();
-
-    // check model 1
-    if (norm1 < 0.) {
-        BCLog::OutError(
-            Form("BCModelManager::BayesFactor : Model %s (index %d) not normalized. Cannot calculate Bayes factor.",
-                 fModelContainer->at(imodel1)->GetName().data(), imodel1));
-        return -1.;
-    }
-
-    // check model 2
-    if (norm2 < 0.) {
-        BCLog::OutError(
-            Form("BCModelManager::BayesFactor : Model %s (index %d) not normalized. Cannot calculate Bayes factor.",
-                 fModelContainer->at(imodel2)->GetName().data(), imodel2));
-        return -1.;
-    }
-
-    // denominator cannot be zero
-    if (norm2 == 0. && norm1 != 0.) { // not good since norm2 is double !!!
-        BCLog::OutError(
-            Form("BCModelManager::BayesFactor : Model %s (index %d) has ZERO probability. Bayes factor is infinite.",
-                 fModelContainer->at(imodel2)->GetName().data(), imodel2));
-        return -1.;
-    }
-
-    // denominator cannot be zero unless also numerator is zero
-    if (norm2 == 0. && norm1 == 0.) { // not good since norm2 and norm1 are both double !!!
-        BCLog::OutWarning(
-            Form("BCModelManager::BayesFactor : Models %s and %s have ZERO probability. Bayes factor is unknown. Returning 1.",
-                 fModelContainer->at(imodel2)->GetName().data(), fModelContainer->at(imodel1)->GetName().data()));
-        return 1.;
-    }
-
-    // now calculate the factor
-    return norm1 / norm2;
-}
-=======
     // probability summary
     std::cout << " - A priori probabilities:" << std::endl << std::endl;
->>>>>>> a054ad74
 
     for (unsigned i = 0; i < fModels.size(); ++i)
         std::cout << "     p(" << fModels[i]->GetName()	<< ") = " << fAPrioriProbability[i] << std::endl;
 
-<<<<<<< HEAD
-void BCModelManager::FindMode()
-{
-    // finds mode for all models registered
-    for (unsigned int i = 0; i < GetNModels(); i++)
-        GetModel(i)->FindMode();
-}
-=======
     std::cout << std::endl << " - A posteriori probabilities:" << std::endl << std::endl;
->>>>>>> a054ad74
 
     for (unsigned i = 0; i < fModels.size(); ++i)
         std::cout << "     p(" << fModels[i]->GetName()	<< " | data) = " << fAPosterioriProbability[i] << std::endl;
 
-<<<<<<< HEAD
-void BCModelManager::MarginalizeAll()
-{
-    // marginalizes all models registered
-    for (unsigned int i = 0; i < GetNModels(); i++)
-        GetModel(i)->MarginalizeAll();
-=======
     std::cout << std::endl << "======================================" << std::endl << std::endl;
 
     if (file)
         std::cout.rdbuf(old_buffer);
->>>>>>> a054ad74
 }
 
 // ---------------------------------------------------------
 
 void BCModelManager::PrintModelComparisonSummary(const char* file)
 {
-<<<<<<< HEAD
-    // marginalizes all models registered
-    for (unsigned int i = 0; i < GetNModels(); i++)
-        GetModel(i)->WriteMarkovChain(flag);
-}
-=======
     std::ofstream out;
     std::streambuf* old_buffer = 0;
->>>>>>> a054ad74
 
     if (file) {
         out.open(file);
@@ -645,14 +317,6 @@
         old_buffer = std::cout.rdbuf(out.rdbuf());
     }
 
-<<<<<<< HEAD
-void BCModelManager::CalculatePValue(bool flag_histogram)
-{
-    // calculate p-value for all models
-    for (unsigned int i = 0; i < GetNModels(); i++)
-        GetModel(i)->CalculatePValue(GetModel(i)->GetBestFitParameters(), flag_histogram);
-}
-=======
     // model summary
     std::cout << std::endl
               << "===========================================" << std::endl
@@ -660,159 +324,23 @@
               << "===========================================" << std::endl
               << std::endl
               << " Number of models               : " << fModels.size() << std::endl << std::endl;
->>>>>>> a054ad74
 
     // probability summary
     std::cout << " - A priori probabilities:" << std::endl << std::endl;
 
-<<<<<<< HEAD
-void BCModelManager::PrintSummary(const char* file)
-{
-    std::ofstream out;
-    std::streambuf* old_buffer = 0;
-
-    if (file) {
-        out.open(file);
-        if (!out.is_open()) {
-            std::cerr << "Couldn't open file " << file << std::endl;
-            return;
-        }
-        old_buffer = std::cout.rdbuf(out.rdbuf());
-    }
-
-    // model summary
-    int nmodels = fModelContainer->size();
-    std::cout << std::endl
-              << "======================================" << std::endl
-              << " Summary" << std::endl
-              << "======================================" << std::endl
-              << std::endl
-              << " Number of models               : " << nmodels << std::endl
-              << std::endl
-              << " - Models:" << std::endl;
-
-    for (int i = 0; i < nmodels; i++)
-        fModelContainer->at(i)->PrintSummary();
-
-    // data summary
-    std::cout << " - Data:" << std::endl
-              << std::endl
-              << "     Number of entries: " << fDataSet->GetNDataPoints() << std::endl
-              << std::endl;
-
-    std::cout << "======================================" << std::endl
-              << " Model comparison" << std::endl
-              << std::endl;
-
-    // probability summary
-    std::cout << " - A priori probabilities:" << std::endl << std::endl;
-
-    for (int i = 0; i < nmodels; i++)
-        std::cout << "     p(" << fModelContainer->at(i)->GetName()
-                  << ") = " << fModelContainer->at(i)->GetModelAPrioriProbability()
-                  << std::endl;
-    std::cout << std::endl;
-
-    std::cout << " - A posteriori probabilities:" << std::endl << std::endl;
-
-    for (int i = 0; i < nmodels; i++)
-        std::cout << "     p(" << fModelContainer->at(i)->GetName()
-                  << " | data) = " << fModelContainer->at(i)->GetModelAPosterioriProbability()
-                  << std::endl;
-    std::cout << std::endl;
-
-    std::cout << "======================================" << std::endl << std::endl;
-
-    if (file)
-        std::cout.rdbuf(old_buffer);
-=======
     for (unsigned i = 0; i < fModels.size(); ++i)
         std::cout << "     p(" << fModels[i]->GetName() << ") = " << fAPrioriProbability[i] << std::endl;
->>>>>>> a054ad74
 
     std::cout << std::endl << " - A posteriori probabilities:" << std::endl << std::endl;
 
     for (unsigned i = 0; i < fModels.size(); ++i)
         std::cout << "     p(" << fModels[i]->GetName() << " | data) = " << fAPosterioriProbability[i] << std::endl;
 
-<<<<<<< HEAD
-void BCModelManager::PrintModelComparisonSummary(const char* file)
-{
-    std::ofstream out;
-    std::streambuf* old_buffer = 0;
-
-    if (file) {
-        out.open(file);
-        if (!out.is_open()) {
-            std::cerr << "Couldn't open file " << file << std::endl;
-            return;
-        }
-        old_buffer = std::cout.rdbuf(out.rdbuf());
-    }
-
-    // model summary
-    int nmodels = fModelContainer->size();
-    std::cout << std::endl
-              << "===========================================" << std::endl
-              << " Model Comparison Summary" << std::endl
-              << "===========================================" << std::endl
-              << std::endl
-              << " Number of models               : " << nmodels << std::endl
-              << std::endl;
-
-    // probability summary
-    std::cout << " - A priori probabilities:" << std::endl << std::endl;
-
-    for (int i = 0; i < nmodels; i++)
-        std::cout << "     p(" << fModelContainer->at(i)->GetName()
-                  << ") = " << fModelContainer->at(i)->GetModelAPrioriProbability()
-                  << std::endl;
-    std::cout << std::endl;
-
-    std::cout << " - A posteriori probabilities:" << std::endl << std::endl;
-
-    for (int i = 0; i < nmodels; i++)
-        std::cout << "     p(" << fModelContainer->at(i)->GetName()
-                  << " | data) = " << fModelContainer->at(i)->GetModelAPosterioriProbability()
-                  << std::endl;
-    std::cout << std::endl;
-
-    // Bayes factors summary
-    std::cout << " - Bayes factors:" << std::endl << std::endl;
-    for (int i = 0; i < nmodels - 1; i++)
-        for (int j = i + 1; j < nmodels; j++)
-            std::cout << "     K = p(data | " << fModelContainer->at(i)->GetName() << ") / "
-                      << "p(data | " << fModelContainer->at(j)->GetName() << ") = "
-                      << BayesFactor(i, j) << std::endl;
-    std::cout << std::endl;
-
-    // p-values summary
-    std::cout
-            << " - p-values:" << std::endl
-            << std::endl;
-
-    for (int i = 0; i < nmodels; i++) {
-        double p = fModelContainer->at(i)->GetPValue();
-        std::cout << "     " << fModelContainer->at(i)->GetName();
-        if (p >= 0.)
-            std::cout << ":  p-value = " << p;
-        else
-            std::cout << ":  p-value not calculated";
-        std::cout << std::endl;
-    }
-    std::cout << std::endl;
-
-    std::cout << "===========================================" << std::endl << std::endl;
-
-    if (file)
-        std::cout.rdbuf(old_buffer);
-=======
     // Bayes factors summary
     std::cout << std::endl << " - Bayes factors:" << std::endl << std::endl;
     for (unsigned i = 0; i < fModels.size(); ++i)
         for (unsigned j = i + 1; j < fModels.size(); ++j)
             std::cout << "     K = p(data | " << fModels[i]->GetName() << ") / p(data | " << fModels[j]->GetName() << ") = " << BayesFactor(i, j) << std::endl;
->>>>>>> a054ad74
 
     // // p-values summary
     // std::cout	<< std::endl << " - p-values:" << std::endl << std::endl;
@@ -826,22 +354,6 @@
     // 		std::cout << ":  p-value not calculated" << std::endl;
     // }
 
-<<<<<<< HEAD
-void BCModelManager::PrintResults()
-{
-    // print summary of all models
-    for (unsigned int i = 0; i < GetNModels(); i++)
-        GetModel(i)->PrintResults(Form("%s.txt", GetModel(i)->GetName().data()));
-}
-
-// ---------------------------------------------------------
-
-void BCModelManager::Copy(BCModelManager& modelmanager) const
-{
-    // don't copy the content only the pointers
-    modelmanager.fModelContainer = fModelContainer;
-    modelmanager.fDataSet        = fDataSet;
-=======
     std::cout << std::endl << "===========================================" << std::endl << std::endl;
 
     if (file)
@@ -855,5 +367,4 @@
     // print summary of all models
     for (unsigned i = 0; i < GetNModels(); ++i)
         GetModel(i)->PrintResults(Form("%s.txt", GetModel(i)->GetSafeName().data()));
->>>>>>> a054ad74
 }