--- conflicted
+++ resolved
@@ -26,20 +26,7 @@
 #include <TString.h>
 
 #include <math.h>
-<<<<<<< HEAD
-
-unsigned int BCH1D::fHCounter = 0;
-
-// ---------------------------------------------------------
-BCH1D::BCH1D(TH1D* hist)
-    : fHistogram(hist)
-    , fDefaultCLLimit(95.) // in percent
-    , fMode(0)
-    , fModeFlag(0)
-{}
-=======
 #include <algorithm>
->>>>>>> a054ad74
 
 // ---------------------------------------------------------
 BCH1D::BCH1D(const TH1* const hist)
@@ -50,129 +37,41 @@
     , fDrawMedian(false)
     , fDrawCentral68(true)
 {
-<<<<<<< HEAD
-    for (unsigned i = 0; i < fROOTObjects.size(); ++i)
-        delete fROOTObjects[i];
-=======
->>>>>>> a054ad74
 }
 
 // ---------------------------------------------------------
 BCH1D::BCH1D(const BCH1D& other)
     : BCHistogramBase(other)
 {
-<<<<<<< HEAD
-    return fHistogram->GetBinCenter(fHistogram->GetMaximumBin());
-=======
     CopyOptions(other);
->>>>>>> a054ad74
 }
 
 // ---------------------------------------------------------
 BCH1D::~BCH1D()
 {
-<<<<<<< HEAD
-    int nquantiles = 1;
-    double quantiles[1];
-    double probsum[1];
-
-    probsum[0] = probability;
-
-    // use ROOT function to calculate quantile.
-    fHistogram->GetQuantiles(nquantiles, quantiles, probsum);
-
-    return quantiles[0];
-=======
->>>>>>> a054ad74
 }
 
 // ---------------------------------------------------------
 void BCH1D::CopyOptions(const BCH1D& other)
 {
-<<<<<<< HEAD
-    double integral = 0;
-
-    int binmin = fHistogram->FindBin(valuemin);
-    int binmax = fHistogram->FindBin(valuemax);
-
-    // use ROOT function to calculate integral.
-    integral = fHistogram->Integral(binmin, binmax);
-
-    return integral;
-=======
     BCHistogramBase::CopyOptions(other);
     fBandType = other.fBandType;
     fNQuantiles = other.fNQuantiles;
     fQuantileLineColor = other.fQuantileLineColor;
     fDrawMedian = other.fDrawMedian;
     fDrawCentral68 = other.fDrawCentral68;
->>>>>>> a054ad74
 }
 
 // ---------------------------------------------------------
 void BCH1D::SetColorScheme(BCHColorScheme scheme)
 {
-<<<<<<< HEAD
-    // use ROOT function to calculate the integral from 0 to "probability".
-    return fHistogram->Integral(1, fHistogram->FindBin(probability));
-=======
     BCHistogramBase::SetColorScheme(scheme);
     SetQuantileLineColor(GetMarkerColor());
->>>>>>> a054ad74
 }
 
 // ---------------------------------------------------------
 double BCH1D::GetQuantile(double probability)
 {
-<<<<<<< HEAD
-    // check if limit is between 68% and 100%. Give a warning if not ...
-    if (limit >= 100. || limit < 68.)
-        BCLog::OutWarning(
-            Form("BCH1D::SetDefaultCLLimit : Value %.1f out of range. Keeping default %.1f%% CL limit.", limit, fDefaultCLLimit));
-
-    // ... or set value if true.
-    else
-        fDefaultCLLimit = limit;
-}
-
-// ---------------------------------------------------------
-void BCH1D::SetColorScheme(int scheme)
-{
-    fColors.clear();
-
-    // color numbering
-    // 0,1,2 : intervals
-    // 3 : quantile lines
-    // 4 : mean, mode, median
-
-    if (scheme == 0) {
-        fColors.push_back(18);
-        fColors.push_back(16);
-        fColors.push_back(14);
-        fColors.push_back(kBlack);
-        fColors.push_back(kBlack);
-    } else if (scheme == 1) {
-        fColors.push_back(kGreen);
-        fColors.push_back(kYellow);
-        fColors.push_back(kRed);
-        fColors.push_back(kBlack);
-        fColors.push_back(kBlack);
-    } else if (scheme == 2) {
-        fColors.push_back(kBlue + 4);
-        fColors.push_back(kBlue + 2);
-        fColors.push_back(kBlue);
-        fColors.push_back(kOrange);
-        fColors.push_back(kOrange);
-    } else if (scheme == 3) {
-        fColors.push_back(kRed + 4);
-        fColors.push_back(kRed + 2);
-        fColors.push_back(kRed);
-        fColors.push_back(kGreen);
-        fColors.push_back(kGreen);
-    } else {
-        SetColorScheme(1);
-    }
-=======
     int nquantiles = 1;
     double quantiles[1];
     double probsum[1];
@@ -183,82 +82,11 @@
     fHistogram->GetQuantiles(nquantiles, quantiles, probsum);
 
     return quantiles[0];
->>>>>>> a054ad74
 }
 
 // ---------------------------------------------------------
 void BCH1D::CheckIntervals(std::vector<double>& intervals)
 {
-<<<<<<< HEAD
-    char file[256];
-    int i = 0;
-    while (i < 255 && *filename != '\0')
-        file[i++] = *filename++;
-    file[i] = '\0';
-
-    // option flags
-    bool flag_logx = false;
-    bool flag_logy = false;
-    bool flag_rescale = false;
-
-    // check content of options string
-    if (options.find("logx") < options.size()) {
-        flag_logx = true;
-    }
-
-    if (options.find("logy") < options.size()) {
-        flag_logy = true;
-    }
-
-    if (options.find("R") < options.size()) {
-        flag_rescale = true;
-    }
-
-    // create temporary canvas
-    TCanvas* c;
-    unsigned int cindex = getNextIndex();
-    if (ww > 0 && wh > 0)
-        c = new TCanvas(TString::Format("c_bch1d_%d", cindex), TString::Format("c_bch1d_%d", cindex), ww, wh);
-    else
-        c = new TCanvas(TString::Format("c_bch1d_%d", cindex));
-
-    // add c to list of objects
-    fROOTObjects.push_back(c);
-
-    c->cd();
-
-    // set log axis
-    if (flag_logx) {
-        c->SetLogx();
-    }
-
-    // set log axis
-    if (flag_logy) {
-        c->SetLogy();
-    }
-
-    Draw(options, intervals);
-
-    if (flag_rescale) {
-        double top = gPad->GetTopMargin();
-        double bottom = gPad->GetBottomMargin();
-        double left = gPad->GetLeftMargin();
-        double right = gPad->GetRightMargin();
-
-        double dx = 1. - right - left;
-        double dy = 1. - top - bottom;
-        double ratio = dy / dx;
-        double ynew = c->GetWindowWidth() / ratio;
-        c->SetCanvasSize(c->GetWindowWidth(), (int) (ynew + 0.5));
-        gPad->RedrawAxis();
-
-        c->Modified();
-        c->Update();
-    }
-
-    // print to file.
-    c->Print(file);
-=======
     // check & sort interval values
     if (fBandType != kNoBands)
         BCHistogramBase::CheckIntervals(fIntervals, (fBandType == kLowerLimit) ? -1 : +1);
@@ -268,17 +96,11 @@
         BCLog::OutWarning("BCH1D::CheckIntervals : at least two intervals values must be specified for user-specified intervals. No bands will be drawn.");
         intervals.clear();
     }
->>>>>>> a054ad74
 }
 
 // ---------------------------------------------------------
 std::vector<double> BCH1D::DefaultIntervals(int nbands)
 {
-<<<<<<< HEAD
-    std::vector<double> tempvec;
-    tempvec.push_back(interval);
-    Print(filename, options, tempvec, ww, wh);
-=======
     if (nbands < 0)
         nbands = fNBands;
 
@@ -312,457 +134,11 @@
             return BCHistogramBase::DefaultIntervals(nbands);
 
     }
->>>>>>> a054ad74
 }
 
 // ---------------------------------------------------------
 void BCH1D::DrawBands(std::string options)
 {
-<<<<<<< HEAD
-    // option flags
-    bool flag_legend = false;
-    bool flag_logy = false;
-    bool flag_mode = false;
-    bool flag_median = false;
-    bool flag_mean = false;
-    bool flag_quartiles = false;
-    bool flag_deciles = false;
-    bool flag_percentiles = false;
-    bool flag_smooth1 = false;
-    bool flag_smooth3 = false;
-    bool flag_smooth5 = false;
-    bool flag_smooth10 = false;
-
-    // band type
-    int bandtype = 0;
-
-    // number of bands
-    int nbands = 0; // number of shaded bands
-
-    // define draw options called in TH1D::Draw(...)
-    std::string draw_options = "";
-
-    // check content of options string
-    if (options.find("smooth1") < options.size()) {
-        flag_smooth1 = true;
-    }
-
-    if (options.find("smooth3") < options.size()) {
-        flag_smooth3 = true;
-    }
-
-    if (options.find("smooth5") < options.size()) {
-        flag_smooth5 = true;
-    }
-
-    if (options.find("smooth10") < options.size()) {
-        flag_smooth10 = true;
-    }
-
-    if (options.find("same") < options.size()) {
-        draw_options.append("SAME");
-    }
-
-    if (options.find("logy") < options.size()) {
-        flag_logy = true;
-    }
-
-    if (options.find("L") < options.size()) {
-        flag_legend = true;
-    }
-
-    if (options.find("D1") < options.size()) {
-        draw_options.append("C");
-    }
-
-    if (options.find("BTsi") < options.size()) {
-        bandtype = 1;
-    } else if (options.find("BTul") < options.size()) {
-        bandtype = 2;
-    } else if (options.find("BTll") < options.size()) {
-        bandtype = 3;
-    } else {
-        bandtype = 0;
-    }
-
-    if (options.find("B1") < options.size()) {
-        nbands = 1;
-        if (bandtype == 0 && intervals.size() != 2) {
-            intervals.clear();
-            intervals.push_back(0.1587);
-            intervals.push_back(0.8413);
-        } else if (bandtype == 1 && intervals.size() != 1) {
-            intervals.clear();
-            intervals.push_back(0.6827);
-        } else if (bandtype == 2 && intervals.size() != 1) {
-            intervals.clear();
-            intervals.push_back(0.90);
-        } else if (bandtype == 3 && intervals.size() != 1) {
-            intervals.clear();
-            intervals.push_back(0.10);
-        }
-    }
-
-    if (options.find("B2") < options.size()) {
-        nbands = 2;
-        if (bandtype == 0 && intervals.size() != 4) {
-            intervals.clear();
-            intervals.push_back(0.1587);
-            intervals.push_back(0.8413);
-            intervals.push_back(0.0228);
-            intervals.push_back(0.9772);
-        } else if (bandtype == 1 && intervals.size() != 2) {
-            intervals.clear();
-            intervals.push_back(0.6827);
-            intervals.push_back(0.9545);
-        } else if (bandtype == 2 && intervals.size() != 2) {
-            intervals.clear();
-            intervals.push_back(0.90);
-            intervals.push_back(0.95);
-        } else if (bandtype == 3 && intervals.size() != 2) {
-            intervals.clear();
-            intervals.push_back(0.10);
-            intervals.push_back(0.05);
-        }
-    }
-
-    if (options.find("B3") < options.size()) {
-        nbands = 3;
-        if (bandtype == 0 && intervals.size() != 6) {
-            intervals.clear();
-            intervals.push_back(0.1587);
-            intervals.push_back(0.8413);
-            intervals.push_back(0.0228);
-            intervals.push_back(0.9772);
-            intervals.push_back(0.0013);
-            intervals.push_back(0.9987);
-        } else if (bandtype == 1 && intervals.size() != 3) {
-            intervals.clear();
-            intervals.push_back(0.6827);
-            intervals.push_back(0.9545);
-            intervals.push_back(0.9973);
-        } else if (bandtype == 2 && intervals.size() != 3) {
-            intervals.clear();
-            intervals.push_back(0.90);
-            intervals.push_back(0.95);
-            intervals.push_back(0.99);
-        } else if (bandtype == 3 && intervals.size() != 3) {
-            intervals.clear();
-            intervals.push_back(0.10);
-            intervals.push_back(0.05);
-            intervals.push_back(0.01);
-        }
-    }
-
-    if (options.find("CS0") < options.size()) {
-        SetColorScheme(0);
-    } else if (options.find("CS1") < options.size()) {
-        SetColorScheme(1);
-    } else if (options.find("CS2") < options.size()) {
-        SetColorScheme(2);
-    } else if (options.find("CS3") < options.size()) {
-        SetColorScheme(3);
-    } else  {
-        SetColorScheme(1);
-    }
-
-    if (options.find("mode") < options.size()) {
-        if (fModeFlag)
-            flag_mode = true;
-    }
-    if (options.find("median") < options.size()) {
-        flag_median = true;
-    }
-    if (options.find("mean") < options.size()) {
-        flag_mean = true;
-    }
-    if (options.find("quartiles") < options.size()) {
-        flag_quartiles = true;
-    }
-    if (options.find("deciles") < options.size()) {
-        flag_deciles = true;
-    }
-    if (options.find("percentiles") < options.size()) {
-        flag_percentiles = true;
-    }
-
-    // normalize histogram to unity
-    fHistogram->Scale(1. / fHistogram->Integral("width"));
-
-    // prepare legend
-    TLegend* legend = new TLegend();
-    legend->SetBorderSize(0);
-    legend->SetFillColor(kWhite);
-    legend->SetTextAlign(12);
-    legend->SetTextFont(62);
-    legend->SetTextSize(0.03);
-
-    // add legend to list of objects
-    fROOTObjects.push_back(legend);
-
-    // smooth
-    if (flag_smooth1) {
-        fHistogram->Smooth(1);
-        fHistogram->Scale(1.0 / fHistogram->Integral("width"));
-    }
-    if (flag_smooth3) {
-        fHistogram->Smooth(3);
-        fHistogram->Scale(1.0 / fHistogram->Integral("width"));
-    }
-
-    if (flag_smooth5) {
-        fHistogram->Smooth(5);
-        fHistogram->Scale(1.0 / fHistogram->Integral("width"));
-    }
-    if (flag_smooth10) {
-        fHistogram->Smooth(10);
-        fHistogram->Scale(1.0 / fHistogram->Integral("width"));
-    }
-
-    // draw histogram
-    fHistogram->Draw(draw_options.c_str());
-
-    // draw bands
-    for (int i = 0; i < nbands; ++i) {
-        int col = GetColor(nbands - i - 1);
-
-        double prob_low  = 0;
-        double prob_high = 0;
-        double prob_interval = 0;
-        double xlow  = 0;
-        double xhigh = 0;
-
-        TH1D* hist_band = 0;
-
-        if (bandtype == 0) {
-            prob_low  = intervals[2 * (nbands - i) - 2];
-            prob_high = intervals[2 * (nbands - i) - 1];
-            xlow  = GetQuantile(prob_low);
-            xhigh = GetQuantile(prob_high);
-            prob_interval = prob_high - prob_low;
-
-            hist_band = GetSubHisto(xlow, xhigh, TString::Format("%s_sub_%d", fHistogram->GetName(), BCLog::GetHIndex()));
-        } else if (bandtype == 1) {
-            prob_interval = GetSmallestInterval(xlow, xhigh, intervals[nbands - 1 - i]);
-            hist_band = GetSmallestIntervalHistogram(intervals[nbands - 1 - i]);
-            for (int ibin = 1; ibin <= hist_band->GetNbinsX(); ++ibin)
-                hist_band->SetBinContent(ibin, hist_band->GetBinContent(ibin)*fHistogram->GetBinContent(ibin));
-        } else if (bandtype == 2) {
-            xlow = 0.;
-            xhigh = GetQuantile(intervals[nbands - 1 - i]);
-            hist_band = GetSubHisto(xlow, xhigh, TString::Format("%s_sub_%d", fHistogram->GetName(), BCLog::GetHIndex()));
-            prob_interval = intervals[nbands - 1 - i];
-        } else if (bandtype == 3) {
-            xlow = GetQuantile(intervals[nbands - 1 - i]);
-            xhigh = GetQuantile(1.);
-            hist_band = GetSubHisto(xlow, xhigh, TString::Format("%s_sub_%d", fHistogram->GetName(), BCLog::GetHIndex()));
-            prob_interval = 1. - intervals[nbands - 1 - i];
-        }
-
-        // set style of band histogram
-        hist_band->SetFillStyle(1001);
-        hist_band->SetFillColor(col);
-        hist_band->SetLineColor(col);
-
-        // draw shaded histogram
-        hist_band->Draw(std::string(draw_options + std::string("same")).c_str());
-
-        // draw histogram again
-        fHistogram->Draw(std::string(std::string("SAME") + draw_options).c_str());
-
-        // add to legend
-        std::string legend_label;
-        if (bandtype == 0)
-            legend_label.append(Form("central %.1f%% interval ", prob_interval * 100));
-        else if (bandtype == 1)
-            legend_label.append(Form("smallest %.1f%% interval(s)", prob_interval * 100));
-        else if (bandtype == 2)
-            legend_label.append(Form("%.0f%% upper limit", prob_interval * 100));
-        else if (bandtype == 3)
-            legend_label.append(Form("%.0f%% lower limit", prob_interval * 100));
-
-        legend->AddEntry(hist_band, legend_label.c_str(), "F");
-
-        // add hist_band to list of objects
-        fROOTObjects.push_back(hist_band);
-    }
-
-    gPad->RedrawAxis();
-
-    // prepare size of histogram
-    double ymin     = 0;
-    double ymaxhist = fHistogram->GetBinContent(fHistogram->GetMaximumBin());
-    double ymax     = ymaxhist;
-
-    // check if log axis
-    if (flag_logy)
-        ymin = 1e-4 * ymaxhist;
-
-    // quantiles
-    TLine* line_quantiles = new TLine();
-    line_quantiles->SetLineStyle(2);
-    line_quantiles->SetLineColor(GetColor(3));
-
-    if (flag_quartiles) {
-        for (int i = 1; i < 4; ++i) {
-            double quantile_x = GetQuantile(0.25 * i);
-            int quantile_xbin = fHistogram->FindBin(quantile_x);
-            double quantile_y = fHistogram->GetBinContent(quantile_xbin);
-            double quantile_ymin = 0;
-            if (flag_logy)
-                quantile_ymin = 1e-4 * ymaxhist;
-            line_quantiles->DrawLine(quantile_x, quantile_ymin, quantile_x, quantile_y);
-        }
-        TLegendEntry* le = legend->AddEntry(line_quantiles, "quartiles", "L");
-        if (nbands > 0)
-            le->SetFillColor(GetColor(0));
-        else
-            le->SetFillColor(kWhite);
-        le->SetFillStyle(1001);
-    }
-
-    if (flag_deciles) {
-        for (int i = 1; i < 10; ++i) {
-            double quantile_x = GetQuantile(0.10 * i);
-            int quantile_xbin = fHistogram->FindBin(quantile_x);
-            double quantile_y = fHistogram->GetBinContent(quantile_xbin);
-            double quantile_ymin = 0;
-            if (flag_logy)
-                quantile_ymin = 1e-4 * ymaxhist;
-            line_quantiles->DrawLine(quantile_x, quantile_ymin, quantile_x, quantile_y);
-        }
-        TLegendEntry* le = legend->AddEntry(line_quantiles, "deciles", "FL");
-        le->SetFillColor(GetColor(0));
-        le->SetFillStyle(1001);
-    }
-
-    if (flag_percentiles) {
-        for (int i = 1; i < 100; ++i) {
-            double quantile_x = GetQuantile(0.01 * i);
-            int quantile_xbin = fHistogram->FindBin(quantile_x);
-            double quantile_y = fHistogram->GetBinContent(quantile_xbin);
-            double quantile_ymin = 0;
-            if (flag_logy)
-                quantile_ymin = 1e-4 * ymaxhist;
-            line_quantiles->DrawLine(quantile_x, quantile_ymin, quantile_x, quantile_y);
-        }
-        TLegendEntry* le = legend->AddEntry(line_quantiles, "percentiles", "L");
-        le->SetFillColor(GetColor(0));
-        le->SetFillStyle(1001);
-    }
-
-    // add line_quantiles to list of ROOT objects
-    fROOTObjects.push_back(line_quantiles);
-
-    // mean, mode, median
-    TMarker* marker_mode = new TMarker(fMode, 0.50 * ymaxhist, 24);
-    marker_mode->SetMarkerColor(GetColor(4));
-    marker_mode->SetMarkerSize(1.5);
-
-    TMarker* marker_mean = new TMarker(GetMean(), 0.55 * ymaxhist, 20);
-    marker_mean->SetMarkerColor(GetColor(4));
-    marker_mean->SetMarkerSize(1.5);
-
-    TMarker* marker_median = new TMarker(GetMedian(), 0.45 * ymaxhist, 21);
-    marker_median->SetMarkerColor(GetColor(4));
-    marker_median->SetMarkerSize(1.5);
-
-    // mode
-    TArrow* arrow_mode = new TArrow(fMode, 0.485 * ymaxhist,
-                                    fMode, ymin,
-                                    0.02, "|>");
-    arrow_mode->SetLineColor(GetColor(4));
-    arrow_mode->SetFillColor(GetColor(4));
-
-    // standard deviation
-    TArrow* arrow_std = new TArrow(GetMean() - GetRMS(), 0.55 * ymaxhist,
-                                   GetMean() + GetRMS(), 0.55 * ymaxhist,
-                                   0.02, "<|>");
-    arrow_std->SetLineColor(GetColor(4));
-    arrow_std->SetFillColor(GetColor(4));
-
-    // central interval
-    TArrow* arrow_ci = new TArrow(GetQuantile(0.1587), 0.45 * ymaxhist,
-                                  GetQuantile(0.8413), 0.45 * ymaxhist,
-                                  0.02, "<|>");
-    arrow_ci->SetLineColor(GetColor(4));
-    arrow_ci->SetFillColor(GetColor(4));
-
-    // add marker_mean and arrow_std to list of ROOT objects
-    fROOTObjects.push_back(marker_mode);
-    fROOTObjects.push_back(marker_mean);
-    fROOTObjects.push_back(marker_median);
-    fROOTObjects.push_back(arrow_std);
-    fROOTObjects.push_back(arrow_ci);
-
-    if (flag_mode) {
-        arrow_mode->Draw();
-        marker_mode->Draw();
-        TLegendEntry* le = legend->AddEntry(marker_mode, "global mode", "P");
-        le->SetMarkerStyle(24);
-        le->SetMarkerSize(1.5);
-        le->SetMarkerColor(GetColor(4));
-    }
-
-    if (flag_mean) {
-        arrow_std->Draw();
-        marker_mean->Draw();
-        TLegendEntry* le = legend->AddEntry(arrow_std, "mean and standard deviation", "PL");
-        le->SetLineColor(GetColor(4));
-        le->SetMarkerStyle(20);
-        le->SetMarkerSize(1.5);
-        le->SetMarkerColor(GetColor(4));
-    }
-
-    if (flag_median) {
-        arrow_ci->Draw();
-        marker_median->Draw();
-        TLegendEntry* le = legend->AddEntry(arrow_ci, "median and central 68.3% interval", "PL");
-        le->SetLineColor(GetColor(4));
-        le->SetMarkerStyle(21);
-        le->SetMarkerSize(1.5);
-        le->SetMarkerColor(GetColor(4));
-    }
-
-    // calculate legend height in NDC coordinates
-    double height = 0.03 * legend->GetNRows();
-
-    // make room for legend
-    if (flag_legend)
-        ymax *= (1.15 + height);
-    else
-        ymax *= 1.1;
-
-    fHistogram->GetYaxis()->SetRangeUser(ymin, 1.05 * ymaxhist);
-
-    // calculate dimensions in NDC variables
-
-    if (flag_legend)
-        gPad->SetTopMargin(0.02);
-
-    double xlegend1 = gPad->GetLeftMargin() + 0.10 * (1.0 - gPad->GetRightMargin() - gPad->GetLeftMargin());
-    double xlegend2 = 1.0 - gPad->GetRightMargin();
-    double ylegend1 = 1. - gPad->GetTopMargin() - height;
-    double ylegend2 = 1. - gPad->GetTopMargin();
-
-    // place legend on top of histogram
-    legend->SetX1NDC(xlegend1);
-    legend->SetX2NDC(xlegend2);
-    legend->SetY1NDC(ylegend1);
-    legend->SetY2NDC(ylegend2);
-
-    // draw legend
-    if (flag_legend) {
-        legend->Draw();
-    }
-
-    // rescale top margin
-    gPad->SetTopMargin(1. - ylegend1 + 0.01);
-
-    gPad->RedrawAxis();
-
-    return;
-=======
     GetHistogram()->SetLineColor(GetLineColor());
     GetHistogram()->Draw(options.data());
 
@@ -854,146 +230,11 @@
 
     // redraw histogram
     GetHistogram()->Draw(options.data());
->>>>>>> a054ad74
 }
 
 // ---------------------------------------------------------
 void BCH1D::DrawMarkers()
 {
-<<<<<<< HEAD
-    std::vector<double> tempvec;
-    tempvec.push_back(interval);
-    Draw(options, tempvec);
-}
-
-// ---------------------------------------------------------
-void BCH1D::DrawDelta(double value) const
-{
-    // draw histogram with axes first
-    double xmin = fHistogram->GetXaxis()->GetXmin();
-    double xmax = fHistogram->GetXaxis()->GetXmax();
-    double ysize = 1.3 * fHistogram->GetMaximum();
-
-    TH2D*  hsc = new TH2D(
-        TString::Format("h2scale_%s_%d", fHistogram->GetName(), BCLog::GetHIndex()), "",
-        50, xmin, xmax, 10, 0., ysize);
-    hsc->SetStats(0);
-    hsc->SetXTitle(fHistogram->GetXaxis()->GetTitle());
-    hsc->SetYTitle(fHistogram->GetYaxis()->GetTitle());
-    hsc->Draw();
-
-    // write mode location
-
-    TLatex* tmax_text = new TLatex();
-    tmax_text->SetTextSize(0.035);
-    tmax_text->SetTextFont(62);
-    tmax_text->SetTextAlign(22); // center
-
-    double xprint = (xmax + xmin) / 2.;
-    double yprint = ysize * (1 - 1.4 * tmax_text->GetTextSize());
-
-    tmax_text->DrawLatex(xprint, yprint, TString::Format("%s = %g", fHistogram->GetXaxis()->GetTitle(), value));
-    delete tmax_text;
-
-    // create a temporary histogram, to hold only one non-zero bin
-    TH1D* hist_temp = new TH1D(TString::Format("h1scale_%s_%d", fHistogram->GetName(), BCLog::GetHIndex()), "", 100, xmin, xmax);
-    hist_temp->SetBinContent(hist_temp->FindBin(value), fHistogram->GetMaximum());
-    hist_temp->Draw("same");
-    fROOTObjects.push_back(hist_temp);
-}
-
-// ---------------------------------------------------------
-double BCH1D::GetSmallestInterval(double& min, double& max, double content)
-{
-    if (content <= 0. || content >= 1.)
-        return 0.;
-
-    int nbins = fHistogram->GetNbinsX();
-
-    double factor = fHistogram->Integral("width");
-    if (factor == 0)
-        return 0.;
-
-    // normalize if not yet done
-    fHistogram->Scale(1. / factor);
-
-    double xmin = fHistogram->GetXaxis()->GetXmin();
-    double xmax = fHistogram->GetXaxis()->GetXmax();
-    double width = xmax - xmin;
-
-    double xdown = xmin;
-    double xup = xmax;
-
-    int ndiv = 10;
-    int warn = 0;
-
-    double integral_out = 0.;
-
-    // loop through the bins
-    for (int i = 1; i < nbins + 1; i++) {
-        if (fHistogram->Integral(i, nbins, "width") < content)
-            break;
-
-        // get width of the starting bin
-        double firstbinwidth = fHistogram->GetBinWidth(i);
-
-        // divide i-th bin in ndiv divisions
-        // integrate starting at each of these divisions
-        for (int j = 0; j < ndiv; j++) {
-            double dxdown = (double)(ndiv - j) / (double)ndiv * firstbinwidth;
-            xdown = fHistogram->GetBinLowEdge(i) + firstbinwidth - dxdown;
-            double integral = dxdown * fHistogram->GetBinContent(i);
-
-            if (integral > content) {
-                // content fits within one bin
-                xup = xdown + content / fHistogram->GetBinContent(i);
-                warn = 1;
-            } else
-                for (int k = i + 1; k < nbins + 1; k++) {
-
-                    double thisbin = fHistogram->GetBinContent(k) * fHistogram->GetBinWidth(k);
-
-                    if (integral + thisbin == content) {
-                        xup = fHistogram->GetBinLowEdge(k + 1);
-                        break;
-                    }
-
-                    if (integral + thisbin > content) {
-                        xup = fHistogram->GetBinLowEdge(k) + (content - integral) / thisbin * fHistogram->GetBinWidth(k);
-                        integral += thisbin * (xup - fHistogram->GetBinLowEdge(k)) / fHistogram->GetBinWidth(k);
-                        break;
-                    }
-
-                    integral += thisbin;
-                }
-
-            if (integral < content)
-                continue;
-
-            if (xup - xdown < width) {
-                // store necessary information
-                width = xup - xdown;
-                xmin  = xdown;
-                xmax  = xup;
-                integral_out = integral;
-            }
-        }
-    }
-
-    if (warn) {
-        BCLog::OutWarning(
-            Form("BCH1D::GetSmallestInterval : The requested content of %d%% fits within one bin.", (int)(content * 100)));
-        BCLog::OutWarning("BCH1D::GetSmallestInterval : MAKE FINER BINNING (OR CHANGE RANGE) !!!");
-    }
-
-    // restore normalization to state before calling this method
-    fHistogram->Scale(factor);
-
-    min = xmin;
-    max = xmax;
-
-    return integral_out;
-=======
     DrawQuantiles(fNQuantiles);
     BCHistogramBase::DrawMarkers();
     DrawMedian();
@@ -1070,113 +311,11 @@
             break;
     }
     AddLegendEntry(quantile_line, quantile_text.data(), "L");
->>>>>>> a054ad74
 }
 
 // ---------------------------------------------------------
 void BCH1D::DrawMedian()
 {
-<<<<<<< HEAD
-    int imin = fHistogram->FindBin(min);
-    int imax = fHistogram->FindBin(max);
-
-    int nbins = fHistogram->GetNbinsX();
-
-    // if outside of histogram range, return -1.
-    if ( imin < 1 || imin > nbins || imax < 1 || imax > nbins )
-        return -1.;
-
-    if ( imin == imax )
-        return -1.;
-
-    // swap values if necessary
-    if (imin > imax) {
-        int i = imin;
-        double x = min;
-        imin = imax, min = max;
-        imax = i, max = x;
-    }
-
-    // calculate first bin
-    double first = ( fHistogram->GetBinLowEdge(imin + 1) - min ) * fHistogram->GetBinContent(imin);
-
-    // calculate last bin
-    double last = ( max - fHistogram->GetBinLowEdge(imax) ) * fHistogram->GetBinContent(imax);
-
-    // calculate inbetween
-    double inbetween = 0.;
-    if (imax - imin > 1)
-        inbetween = fHistogram->Integral(imin + 1, imax - 1, "width");
-
-    return first + inbetween + last;
-}
-
-// ---------------------------------------------------------
-TH1D* BCH1D::GetSubHisto(double min, double max, const char* name)
-{
-    if (min > max) {
-        double t = min;
-        min = max;
-        max = t;
-    }
-
-    int imin = fHistogram->FindBin(min);
-    int imax = fHistogram->FindBin(max);
-
-    int nbins = fHistogram->GetNbinsX();
-    double xmin = fHistogram->GetXaxis()->GetXmin();
-    double xmax = fHistogram->GetXaxis()->GetXmax();
-
-    if ( min == max || (min <= xmin && max >= xmax) ) {
-        TH1D* h0 = (TH1D*) fHistogram->Clone(name);
-        return h0;
-    }
-
-    if (imin < 1) {
-        imin = 1;
-        min = xmin;
-    }
-    if (imax > nbins) {
-        imax = nbins;
-        max = xmax;
-    }
-
-    std::vector<double> xb(nbins + 3); // nbins+1 original bin edges + 2 new bins
-    int n = 0; // counter
-
-    int domin = 1;
-    int domax = 1;
-
-    for (int i = 1; i < nbins + 2; i++) {
-        double x0 = fHistogram->GetBinLowEdge(i);
-
-        if (min < x0 && domin) {
-            xb[n++] = min;
-            domin = 0;
-        } else if (min == x0)
-            domin = 0;
-
-        if (max < x0 && domax) {
-            xb[n++] = max;
-            domax = 0;
-        } else if (max == x0)
-            domax = 0;
-
-        xb[n++] = x0;
-    }
-
-    // now define the new histogram
-    TH1D* h0 = new TH1D(name, "", n - 1, &xb[0]);
-    for (int i = 1; i < n; i++) {
-        double x0 = h0->GetBinCenter(i);
-        if (x0 < min || x0 > max)
-            continue;
-
-        int bin = fHistogram->FindBin(x0);
-        h0->SetBinContent(i, fHistogram->GetBinContent(bin));
-    }
-
-=======
     if ( !fDrawMedian or fNQuantiles == 2)
         return;
 
@@ -1262,57 +401,10 @@
     imax = h0->FindFixBin(max);
     for (int i = imin; i <= imax; ++i)
         h0->SetBinContent(i, GetHistogram()->GetBinContent(GetHistogram()->FindFixBin(h0->GetBinCenter(i))));
->>>>>>> a054ad74
     return h0;
 }
 
 // ---------------------------------------------------------
-<<<<<<< HEAD
-TH1D* BCH1D::GetSmallestIntervalHistogram(double level)
-{
-    // create a new histogram which will be returned and all yellow
-    TH1D* hist_yellow = (TH1D*) fHistogram->Clone();
-    hist_yellow->Reset();
-    hist_yellow->SetFillStyle(1001);
-    hist_yellow->SetFillColor(kYellow);
-
-    // copy a temporary histogram
-    TH1D* hist_temp = (TH1D*) fHistogram->Clone(TString::Format("%s_%i", fHistogram->GetName(), BCLog::GetHIndex()));
-    double factor = hist_temp->Integral("");
-
-    if (factor == 0)
-        return 0;
-
-    hist_temp->Scale(1. / factor);
-
-    // here's the algorithm:
-    // 1. find the maximum bin in the temporary histogram and copy it to
-    // the yellow histogram.
-    // 2. remove this bin from the temporary histogram.
-    // 3. repeat this until a total of "level" probability is copied to
-    // the yellow histogram.
-
-    double sumprob = 0.0;
-
-    while (sumprob < level) {
-        // find maximum bin and value
-        int bin = hist_temp->GetMaximumBin();
-        double value = hist_temp->GetMaximum();
-
-        // copy "1" into the corresponding bin in the yellow histogram
-        hist_yellow->SetBinContent(bin, 1.0);
-
-        // set the bin value in the temporary histogram to zero
-        hist_temp->SetBinContent(bin, 0.0);
-
-        // increase probability sum
-        sumprob += value;
-    }
-
-    delete hist_temp;
-
-    return hist_yellow;
-=======
 void BCH1D::PrintToStream(std::ostream& ofi, std::string prefix, unsigned prec, std::vector<double> intervals)
 {
     if (!GetHistogram())
@@ -1339,82 +431,11 @@
             ofi << prefix << TString::Format("       (%.*g, %.*g) (local mode at %.*g with rel. height %.*g; rel. area %.*g)\n",
                                              prec, v[i].intervals[j].xmin, prec, v[i].intervals[j].xmax, prec, v[i].intervals[j].mode, prec, v[i].intervals[j].relative_height, prec, v[i].intervals[j].relative_mass);
     }
->>>>>>> a054ad74
 }
 
 // ---------------------------------------------------------
 std::vector<BCH1D::BCH1DSmallestInterval> BCH1D::GetSmallestIntervals(std::vector<double> masses)
 {
-<<<<<<< HEAD
-    std::vector<double> v;
-
-    TH1D* hist = GetSmallestIntervalHistogram(content);
-
-    int nbins = hist->GetNbinsX();
-    int ninter = 0;
-
-    double max = -1;
-    double localmax = -1;
-    double localmaxpos = -1;
-    double localint = 0;
-    bool flag = false;
-
-    for (int i = 1; i <= nbins; ++i) {
-        // interval starts here
-        if (!flag && hist->GetBinContent(i) > 0.) {
-            flag = true;
-            v.push_back(hist->GetBinLowEdge(i));
-
-            // increase number of intervals
-            ninter++;
-
-            // reset local maximum
-            localmax = fHistogram->GetBinContent(i);
-            localmaxpos = hist->GetBinLowEdge(i);
-
-            // reset local integral
-            localint = 0;
-        }
-
-        // interval stops here
-        if ((flag && !(hist->GetBinContent(i) > 0.)) || (flag && i == nbins)) {
-            flag = false;
-            v.push_back(hist->GetBinLowEdge(i) + hist->GetBinWidth(i));
-
-            // set right bin to maximum if on edge
-            if (i == nbins && localmax < fHistogram->GetBinContent(i))
-                localmaxpos = hist->GetBinCenter(i) + 0.5 * hist->GetBinWidth(i);
-
-            // find the absolute maximum
-            if (localmax > max)
-                max = localmax;
-
-            // save local maximum
-            v.push_back(localmax);
-            v.push_back(localmaxpos);
-
-            // save local integral
-            v.push_back(localint);
-        }
-
-        // find local maximum
-        if (i < nbins && localmax < fHistogram->GetBinContent(i)) {
-            localmax = fHistogram->GetBinContent(i);
-            localmaxpos = hist->GetBinCenter(i);
-        }
-
-        // increase area
-        localint += fHistogram->GetBinContent(i) / fHistogram->Integral();
-    }
-
-    // rescale absolute heights to relative heights
-    for (int i = 0; i < ninter; ++i)
-        v[i * 5 + 2] = v.at(i * 5 + 2) / max;
-
-    delete hist;
-
-    return v;
-=======
     std::vector<std::pair<double, double> > bounds = GetSmallestIntervalBounds(masses);
 
     std::vector<BCH1D::BCH1DSmallestInterval> result;
@@ -1455,5 +476,4 @@
         result.push_back(smallest_interval);
     }
     return result;
->>>>>>> a054ad74
 }