--- conflicted
+++ resolved
@@ -49,20 +49,7 @@
 #include <fstream>
 #include <deque>
 
-<<<<<<< HEAD
-// ---------------------------------------------------------
-BCEngineMCMC::BCEngineMCMC()
-{
-    // set default parameters for the mcmc
-    MCMCSetValuesDefault();
-
-    // initialize random number generator
-    fRandom = new TRandom3();
-    MCMCSetRandomSeed(0);
-}
-=======
 #include <typeinfo>
->>>>>>> a054ad74
 
 // ---------------------------------------------------------
 BCEngineMCMC::BCEngineMCMC(const char* name)
@@ -96,63 +83,6 @@
     , fRescaleHistogramRangesAfterPreRun(false)
     , fHistogramRescalePadding(0.1)
 {
-<<<<<<< HEAD
-    fMCMCFlagWriteChainToFile = false;
-    fMCMCFlagWritePreRunToFile = false;
-    fMCMCFlagPreRun           = true;
-    fMCMCFlagRun              = false;
-    fMCMCEfficiencyMin        = 0.15;
-    fMCMCEfficiencyMax        = 0.50;
-    fMCMCFlagInitialPosition  = 1;
-    fMCMCNLag                 = 1;
-    fMCMCCurrentIteration     = -1;
-    fMCMCCurrentChain         = -1;
-    fMCMCLogMaximum = -std::numeric_limits<double>::max();
-
-    MCMCSetValuesDetail();
-}
-
-// ---------------------------------------------------------
-void BCEngineMCMC::MCMCSetValuesQuick()
-{
-    fMCMCNChains              = 2;
-    fMCMCNIterationsMax       = 10000;
-    fMCMCNIterationsRun       = 10000;
-    fMCMCNIterationsPreRunMin = 500;
-    fMCMCFlagInitialPosition  = 1;
-    fMCMCRValueUseStrict = false;
-    fMCMCRValueCriterion      = 0.1;
-    fMCMCRValueParametersCriterion = 0.1;
-    fMCMCNIterationsConvergenceGlobal = -1;
-    fMCMCFlagConvergenceGlobal = false;
-    fMCMCRValue               = 100;
-    fMCMCNIterationsUpdate    = 1000;
-    fMCMCNIterationsUpdateMax = 10000;
-    fMCMCFlagOrderParameters  = true;
-    fMCMCCurrentIteration     = -1;
-    fMCMCCurrentChain         = -1;
-}
-
-// ---------------------------------------------------------
-void BCEngineMCMC::MCMCSetValuesDetail()
-{
-    fMCMCNChains              = 5;
-    fMCMCNIterationsMax       = 1000000;
-    fMCMCNIterationsRun       = 100000;
-    fMCMCNIterationsPreRunMin = 500;
-    fMCMCFlagInitialPosition  = 1;
-    fMCMCRValueUseStrict = false;
-    fMCMCRValueCriterion      = 0.1;
-    fMCMCRValueParametersCriterion = 0.1;
-    fMCMCNIterationsConvergenceGlobal = -1;
-    fMCMCFlagConvergenceGlobal = false;
-    fMCMCRValue               = 100;
-    fMCMCNIterationsUpdate    = 1000;
-    fMCMCNIterationsUpdateMax = 10000;
-    fMCMCFlagOrderParameters  = true;
-    fMCMCCurrentIteration     = -1;
-    fMCMCCurrentChain         = -1;
-=======
     SetName(name);
     MCMCSetPrecision(BCEngineMCMC::kMedium);
     MCMCSetRandomSeed(0);
@@ -196,7 +126,6 @@
     MCMCSetRandomSeed(0);
     LoadMCMC(filename, "", "", loadObservables);
     PartnerUp(&fParameters, &fObservables);
->>>>>>> a054ad74
 }
 
 // ---------------------------------------------------------
@@ -204,175 +133,18 @@
     : fBCH1DdrawingOptions(new BCH1D)
     , fBCH2DdrawingOptions(new BCH2D)
 {
-<<<<<<< HEAD
-    switch (precision) {
-        case BCEngineMCMC::kLow:
-            fMCMCNChains              = 1;
-            fMCMCNLag                 = 1;
-            fMCMCNIterationsMax       = 10000;
-            fMCMCNIterationsRun       = 10000;
-            fMCMCNIterationsPreRunMin = 100;
-            fMCMCNIterationsUpdate    = 1000;
-            fMCMCNIterationsUpdateMax = 10000;
-            fMCMCRValueCriterion      = 0.1;
-            fMCMCRValueParametersCriterion = 0.1;
-            fMCMCRValue               = 100;
-            break;
-        case  BCEngineMCMC::kMedium:
-            fMCMCNChains              = 5;
-            fMCMCNLag                 = 1;
-            fMCMCNIterationsMax       = 100000;
-            fMCMCNIterationsRun       = 100000;
-            fMCMCNIterationsPreRunMin = 100;
-            fMCMCNIterationsUpdate    = 1000;
-            fMCMCNIterationsUpdateMax = 10000;
-            fMCMCRValueCriterion      = 0.1;
-            fMCMCRValueParametersCriterion = 0.1;
-            fMCMCRValue               = 100;
-            break;
-        case  BCEngineMCMC::kHigh:
-            fMCMCNChains              = 10;
-            fMCMCNLag                 = 10;
-            fMCMCNIterationsMax       = 1000000;
-            fMCMCNIterationsRun       = 1000000;
-            fMCMCNIterationsPreRunMin = 100;
-            fMCMCNIterationsUpdate    = 1000;
-            fMCMCNIterationsUpdateMax = 10000;
-            fMCMCRValueCriterion      = 0.1;
-            fMCMCRValueParametersCriterion = 0.1;
-            fMCMCRValue               = 100;
-            break;
-        case  BCEngineMCMC::kVeryHigh:
-            fMCMCNChains              = 10;
-            fMCMCNLag                 = 10;
-            fMCMCNIterationsMax       = 10000000;
-            fMCMCNIterationsRun       = 10000000;
-            fMCMCNIterationsPreRunMin = 100;
-            fMCMCNIterationsUpdate    = 1000;
-            fMCMCNIterationsUpdateMax = 10000;
-            fMCMCRValueCriterion      = 0.1;
-            fMCMCRValueParametersCriterion = 0.1;
-            fMCMCRValue               = 100;
-            break;
-    }
-
-    // re-initialize
-    MCMCInitialize();
-=======
     Copy(other);
->>>>>>> a054ad74
 }
 
 // ---------------------------------------------------------
 BCEngineMCMC::~BCEngineMCMC()
 {
-<<<<<<< HEAD
-=======
     MCMCCloseOutputFile();
 
->>>>>>> a054ad74
     // delete random number generator
     delete fRandom;
 
     // delete 1-d marginalized distributions
-<<<<<<< HEAD
-    for (unsigned i = 0; i < fMCMCH1Marginalized.size(); ++i)
-        delete fMCMCH1Marginalized[i];
-    fMCMCH1Marginalized.clear();
-
-    // delete 2-d marginalized distributions
-    for (unsigned i = 0; i < fMCMCH2Marginalized.size(); ++i)
-        delete fMCMCH2Marginalized[i];
-    fMCMCH2Marginalized.clear();
-}
-
-// ---------------------------------------------------------
-BCEngineMCMC::BCEngineMCMC(const BCEngineMCMC& other)
-{
-    Copy(other);
-}
-
-// ---------------------------------------------------------
-void BCEngineMCMC::Copy(const BCEngineMCMC& other)
-{
-    fMCMCPointerToGetProposalPoint = other.fMCMCPointerToGetProposalPoint;
-    fMCMCNChains               = other.fMCMCNChains;
-    fMCMCNLag                  = other.fMCMCNLag;
-    fMCMCNIterations           = other.fMCMCNIterations;
-    fMCMCCurrentIteration      = other.fMCMCCurrentIteration;
-    fMCMCCurrentChain          = other.fMCMCCurrentChain;
-    fMCMCNIterationsUpdate     = other.fMCMCNIterationsUpdate;
-    fMCMCNIterationsUpdateMax  = other.fMCMCNIterationsUpdateMax;
-    fMCMCNIterationsConvergenceGlobal = other.fMCMCNIterationsConvergenceGlobal;
-    fMCMCFlagConvergenceGlobal = other.fMCMCFlagConvergenceGlobal;
-    fMCMCNIterationsMax        = other.fMCMCNIterationsMax;
-    fMCMCNIterationsRun        = other.fMCMCNIterationsRun;
-    fMCMCNIterationsPreRunMin  = other.fMCMCNIterationsPreRunMin;
-    fMCMCNTrialsTrue           = other.fMCMCNTrialsTrue;
-    fMCMCNTrials               = other.fMCMCNTrials;
-    fMCMCFlagWriteChainToFile  = other.fMCMCFlagWriteChainToFile;
-    fMCMCFlagWritePreRunToFile = other.fMCMCFlagWritePreRunToFile;
-    fMCMCTrialFunctionScaleFactor = other.fMCMCTrialFunctionScaleFactor;
-    fMCMCTrialFunctionScaleFactorStart = other.fMCMCTrialFunctionScaleFactorStart;
-    fMCMCFlagPreRun            = other.fMCMCFlagPreRun;
-    fMCMCFlagRun               = other.fMCMCFlagRun;
-    fMCMCInitialPosition       = other.fMCMCInitialPosition;
-    fMCMCEfficiencies          = other.fMCMCEfficiencies;
-    fMCMCEfficiencyMin         = other.fMCMCEfficiencyMin;
-    fMCMCEfficiencyMax         = other.fMCMCEfficiencyMax;
-    fMCMCFlagInitialPosition   = other.fMCMCFlagInitialPosition;
-    fMCMCFlagOrderParameters   = other.fMCMCFlagOrderParameters;
-    fMCMCPhase                 = other.fMCMCPhase;
-    fMCMCx                     = other.fMCMCx;
-    fMCMCxMax                  = other.fMCMCxMax;
-    fMCMCxMean                 = other.fMCMCxMean;
-    fMCMCxVar                  = other.fMCMCxVar;
-    fMCMCprob                  = other.fMCMCprob;
-    fMCMCprobMax               = other.fMCMCprobMax;
-    fMCMCprobMean              = other.fMCMCprobMean;
-    fMCMCprobVar               = other.fMCMCprobVar;
-    fMCMCRValueUseStrict       = other.fMCMCRValueUseStrict;
-    fMCMCRValueCriterion       = other.fMCMCRValueCriterion ;
-    fMCMCRValueParametersCriterion = other.fMCMCRValueParametersCriterion;
-    fMCMCRValue                = other.fMCMCRValue;
-    fMCMCRValueParameters      = other.fMCMCRValueParameters;
-    if (other.fRandom) {
-        fRandom = new TRandom3(*other.fRandom);
-    } else {
-        fRandom = NULL;
-    }
-
-    fMCMCThreadLocalStorage    = other.fMCMCThreadLocalStorage;
-
-    for (unsigned i = 0; i < other.fMCMCH1Marginalized.size(); ++i) {
-        if (other.fMCMCH1Marginalized.at(i))
-            fMCMCH1Marginalized.push_back(new TH1D(*(other.fMCMCH1Marginalized.at(i))));
-        else
-            fMCMCH1Marginalized.push_back(0);
-    }
-
-    for (unsigned i = 0; i < other.fMCMCH2Marginalized.size(); ++i) {
-        if (other.fMCMCH2Marginalized.at(i))
-            fMCMCH2Marginalized.push_back(new TH2D(*(other.fMCMCH2Marginalized.at(i))));
-        else
-            fMCMCH2Marginalized.push_back(0);
-    }
-
-    for (unsigned i = 0; i < other.fMCMCTrees.size(); ++i) {
-        fMCMCTrees.push_back(0);
-    }
-
-    fMarginalModes = other.fMarginalModes;
-    fMCMCBestFitParameters = other.fMCMCBestFitParameters;
-    fMCMCLogMaximum = other.fMCMCLogMaximum;
-}
-
-// ---------------------------------------------------------
-BCEngineMCMC& BCEngineMCMC::operator = (const BCEngineMCMC& enginemcmc)
-{
-    Copy(enginemcmc);
-    return *this;
-=======
     for (unsigned i = 0; i < fH1Marginalized.size(); ++i)
         delete fH1Marginalized[i];
 
@@ -409,120 +181,29 @@
         return false;
     GetParameter(index)->Fix(val);
     return true;
->>>>>>> a054ad74
 }
 
 // ---------------------------------------------------------
 bool BCEngineMCMC::SetPrior(unsigned index, TF1* const f)
 {
-<<<<<<< HEAD
-    return (GetNParameters() - GetNFixedParameters());
-=======
     if (GetParameter(index) == NULL)
         return false;
     GetParameter(index)->SetPrior(new BCTF1Prior(f));
     return true;
->>>>>>> a054ad74
 }
 
 // ---------------------------------------------------------
 bool BCEngineMCMC::SetPrior(unsigned index, TH1* const h, bool interpolate)
 {
-<<<<<<< HEAD
-    int n = 0;
-    for (unsigned int i = 0; i < fParameters.Size(); ++i) {
-        if (fParameters[i]->Fixed())
-            ++n;
-    }
-
-    return n;
-=======
     if (GetParameter(index) == NULL)
         return false;
     GetParameter(index)->SetPrior(new BCTH1Prior(h, interpolate));
     return true;
->>>>>>> a054ad74
 }
 
 // ---------------------------------------------------------
 bool BCEngineMCMC::SetPriorGauss(unsigned index, double mean, double sigma)
 {
-<<<<<<< HEAD
-    for (unsigned i = 0 ; i < fParameters.Size() ; ++i)
-        fParameters[i]->SetNbins(nbins);
-}
-
-// --------------------------------------------------------
-BCH1D* BCEngineMCMC::MCMCGetH1Marginalized(unsigned index)
-{
-    if ( !fParameters.ValidIndex(index)) {
-        BCLog::OutError(Form("BCEngineMCMC::MCMCGetH1Marginalized. Index %u out of range.", index));
-        return 0;
-    }
-
-    // use when BCIntegrate acts MCMC marginalization and only some marginals have been computed
-    if (!fMCMCH1Marginalized[index]) {
-        BCLog::OutWarning(Form("BCEngineMCMC::MCMCGetH1Marginalized: marginal distribution not computed/stored for par. %d", index));
-        return 0;
-    }
-
-    // set histogram
-    BCH1D* hprob = new BCH1D();
-    hprob->SetHistogram(fMCMCH1Marginalized[index]);
-
-    if (fMarginalModes.empty())
-        fMarginalModes.assign(fParameters.Size(), 0.0);
-    fMarginalModes[index] = hprob->GetMode();
-
-    return hprob;
-}
-
-// --------------------------------------------------------
-BCH2D* BCEngineMCMC::MCMCGetH2Marginalized(unsigned i, unsigned j)
-{
-    if ( !fParameters.ValidIndex(i)) {
-        BCLog::OutError(Form("BCEngineMCMC::MCMCGetH2Marginalized. Index %u out of range.", i));
-        return 0;
-    }
-    if ( !fParameters.ValidIndex(j)) {
-        BCLog::OutError(Form("BCEngineMCMC::MCMCGetH2Marginalized. Index %u out of range.", j));
-        return 0;
-    }
-    if (i == j) {
-        BCLog::OutError(Form("BCEngineMCMC::MCMCGetH2Marginalized. Called with identical indices %u.", i));
-        return 0;
-    }
-
-    // swap indices
-    if (i > j) {
-        unsigned indexTemp = i;
-        i = j;
-        j = indexTemp;
-    }
-
-    // memory layout for n parameters and indices i, j:
-    // first (n-1) elements for first parameter vs. all other parameters
-    // then (n-2) elements for second parameter and all others etc
-    // so the first combination for which i is the lower index is at n*i - i(i+1)/2
-    // and the offset is given  by (j-i-1)
-    TH2D* h =  fMCMCH2Marginalized.at(GetNParameters() * i - (i * i + 3 * i) / 2 + j - 1);
-    if ( !h)
-        return 0;
-
-    BCH2D* hprob = new BCH2D();
-    hprob->SetHistogram(h);
-
-    return hprob;
-}
-
-// ---------------------------------------------------------
-const std::vector<double>& BCEngineMCMC::GetBestFitParametersMarginalized() const
-{
-    if (fMarginalModes.empty())
-        BCLog::OutError("BCIntegrate::GetBestFitParameterMarginalized : MCMC not yet run, returning center of the range.");
-
-    return fMarginalModes;
-=======
     if (GetParameter(index) == NULL)
         return false;
     GetParameter(index)->SetPrior(new BCGaussianPrior(mean, sigma));
@@ -723,58 +404,20 @@
     fLocalModes            = other.fLocalModes;
     fBCH1DdrawingOptions->CopyOptions(*(other.fBCH1DdrawingOptions));
     fBCH2DdrawingOptions->CopyOptions(*(other.fBCH2DdrawingOptions));
->>>>>>> a054ad74
 }
 
 // --------------------------------------------------------
 void BCEngineMCMC::WriteMarkovChain(bool flag)
 {
-<<<<<<< HEAD
-    // create a new vector with the length of fMCMCNParameters
-    std::vector<double> x;
-
-    // check if i is in range
-    if (i >= fMCMCNChains)
-        return x;
-
-    // copy the point in the ith chain into the temporary vector
-    for (unsigned j = 0; j < fParameters.Size(); ++j)
-        x.push_back(fMCMCxMax.at(i * fParameters.Size() + j));
-
-    return x;
-=======
     if (flag)
         BCLog::OutError("BCEngineMCMC::WriteMarkovChain: To turn on output use WriteMarkovChain(filename,option).");
     fMCMCFlagWriteChainToFile = false;
     fMCMCFlagWritePreRunToFile = false;
->>>>>>> a054ad74
 }
 
 // --------------------------------------------------------
 void BCEngineMCMC::WriteMarkovChain(std::string filename, std::string option)
 {
-<<<<<<< HEAD
-    fMCMCNChains = n;
-
-    // re-initialize
-    MCMCInitialize();
-}
-
-// --------------------------------------------------------
-void BCEngineMCMC::MCMCSetInitialPositions(const std::vector<double>& x0s)
-{
-    // clear the existing initial position vector
-    fMCMCInitialPosition.clear();
-
-    // copy the initial positions
-    unsigned n = x0s.size();
-
-    for (unsigned i = 0; i < n; ++i)
-        fMCMCInitialPosition.push_back(x0s.at(i));
-
-    // use these initial positions for the Markov chain
-    MCMCSetFlagInitialPosition(2);
-=======
     if (filename.empty()) {
         BCLog::OutError("BCEngineMCMC::WriteMarkovChain: You must specify the filename when turning on Markov chain output.");
         return WriteMarkovChain(false);
@@ -810,23 +453,11 @@
     fOut->Write();
     fOut->Close();
     gDirectory = dir;
->>>>>>> a054ad74
 }
 
 // --------------------------------------------------------
 TH1* BCEngineMCMC::GetMarginalizedHistogram(unsigned index) const
 {
-<<<<<<< HEAD
-    // create new vector
-    std::vector<double> y0s;
-
-    // loop over vector elements
-    for (unsigned i = 0; i < x0s.size(); ++i)
-        for (unsigned j = 0; j < x0s.at(i).size(); ++j)
-            y0s.push_back((x0s.at(i)).at(j));
-
-    MCMCSetInitialPositions(y0s);
-=======
     if ( index >= fH1Marginalized.size() ) {
         BCLog::OutError(Form("BCEngineMCMC::GetMarginalizedHistogram. Index %u out of range.", index));
         return 0;
@@ -839,27 +470,11 @@
     if ( index < GetNVariables() ) // Marginalization of model parameter
         BCLog::OutWarning(Form("BCEngineMCMC::GetMarginalizedHistogram: marginal distribution not stored for %s %s", GetVariable(index)->GetPrefix().data(), GetVariable(index)->GetName().data()));
     return 0;
->>>>>>> a054ad74
 }
 
 // --------------------------------------------------------
 TH2* BCEngineMCMC::GetMarginalizedHistogram(unsigned i, unsigned j) const
 {
-<<<<<<< HEAD
-    for (unsigned i = 0; i < fParameters.Size(); ++i)
-        fParameters[i]->FillHistograms(flag);
-}
-
-// --------------------------------------------------------
-void BCEngineMCMC::MCMCSetMarkovChainTrees(const std::vector<TTree*>& trees)
-{
-    // clear vector
-    fMCMCTrees.clear();
-
-    // copy tree
-    for (unsigned i = 0; i < trees.size(); ++i)
-        fMCMCTrees.push_back(trees[i]);
-=======
     if (i == j) {
         BCLog::OutError(Form("BCEngineMCMC::GetMarginalizedHistogram. Called with identical indices %u.", i));
         return NULL;
@@ -899,36 +514,11 @@
         hprob->SetGlobalMode(GetGlobalMode()[index]);
 
     return hprob;
->>>>>>> a054ad74
 }
 
 // --------------------------------------------------------
 BCH2D* BCEngineMCMC::GetMarginalized(unsigned i, unsigned j) const
 {
-<<<<<<< HEAD
-    if (!fRandom)
-        fRandom = new TRandom3();
-
-    // set main generator
-    fRandom->SetSeed(seed);
-
-    // call once so return value of GetSeed() fixed
-    fRandom->Rndm();
-
-    SyncThreadStorage();
-
-    // type conversion to avoid compiler warnings
-    if (size_t(fMCMCNChains) != fMCMCThreadLocalStorage.size())
-        BCLog::OutError(Form("#chains does not match #(thread local storages): %d vs %u",
-                             fMCMCNChains, unsigned(fMCMCThreadLocalStorage.size())));
-
-    // set all single chain generators
-    for (unsigned i = 0; i < fMCMCNChains ; ++i) {
-        // call once so return value of GetSeed() fixed
-        fMCMCThreadLocalStorage[i].rng->SetSeed(fRandom->GetSeed() + i);
-        fMCMCThreadLocalStorage[i].rng->Rndm();
-    }
-=======
 
     bool transposed = false;
 
@@ -953,39 +543,11 @@
             hprob->SetGlobalMode(GetGlobalMode()[i], GetGlobalMode()[j]);
     }
     return hprob;
->>>>>>> a054ad74
 }
 
 // ---------------------------------------------------------
 const std::vector<double>& BCEngineMCMC::GetLocalModes(bool force_recalculation)
 {
-<<<<<<< HEAD
-    // clear vector
-    fMCMCTrees.clear();
-
-    // create new trees
-    for (unsigned i = 0; i < fMCMCNChains; ++i) {
-        fMCMCTrees.push_back(new TTree(TString::Format("MarkovChainTree_%i", i), "MarkovChainTree"));
-        fMCMCTrees[i]->Branch("Iteration",       &fMCMCNIterations[i],  "iteration/i");
-        // todo check example and parallel_TEST how to automatically determine #parameters
-//      fMCMCTrees[i]->Branch("NParameters",     fParameters.Size(),   "parameters/I");
-        fMCMCTrees[i]->Branch("LogProbability",  &fMCMCprob[i],         "log(probability)/D");
-        fMCMCTrees[i]->Branch("Phase",           &fMCMCPhase,           "phase/I");
-
-        for (unsigned j = 0; j < fParameters.Size(); ++j)
-            fMCMCTrees[i]->Branch(TString::Format("Parameter%i", j),
-                                  &fMCMCx[i * fParameters.Size() + j],
-                                  TString::Format("parameter %i/D", j));
-    }
-}
-
-// --------------------------------------------------------
-void BCEngineMCMC::MCMCTrialFunction(unsigned ichain, std::vector<double>& x)
-{
-    // call MCMCTrialFunctionSingle() for all parameters by default
-    for (unsigned i = 0; i < fParameters.Size(); ++i)
-        x[i] = MCMCTrialFunctionSingle(ichain, i);
-=======
     if (fLocalModes.empty() or force_recalculation) {
         fLocalModes.clear();
         for (unsigned i = 0; i < GetNVariables(); ++i)
@@ -1022,46 +584,20 @@
     if (GetGlobalMode().empty() or GetGlobalMode().size() < GetNVariables())
         return std::vector<double>();
     return std::vector<double>(GetGlobalMode().begin() + GetNParameters(), GetGlobalMode().begin() + GetNVariables());
->>>>>>> a054ad74
 }
 
 // --------------------------------------------------------
 void BCEngineMCMC::MCMCSetInitialPositions(const std::vector<double>& x0s)
 {
-<<<<<<< HEAD
-    // no check of range for performance reasons
-
-    // use uniform distribution
-    //   return = fMCMCTrialFunctionScaleFactor[ichain * fMCMCNParameters + iparameter] * 2.0 * (0.5 - fRandom->Rndm());
-
-    // Breit-Wigner width adjustable width
-    return fMCMCThreadLocalStorage[ichain].rng->BreitWigner(0.0,
-            fMCMCTrialFunctionScaleFactor[ichain * fParameters.Size() + iparameter]);
-=======
     fMCMCInitialPosition.clear();
     for (std::vector<double>::const_iterator it = x0s.begin(); it + GetNParameters() <= x0s.end(); it += GetNParameters())
         fMCMCInitialPosition.push_back(std::vector<double>(it, it + GetNParameters()));
     MCMCSetFlagInitialPosition(BCEngineMCMC::kMCMCInitUserDefined);
->>>>>>> a054ad74
 }
 
 // --------------------------------------------------------
 void BCEngineMCMC::MCMCSetRandomSeed(unsigned seed)
 {
-<<<<<<< HEAD
-    // create a new vector with the length of fParameters
-    std::vector<double> x;
-
-    // check if ichain is in range
-    if (ichain >= fMCMCNChains)
-        return x;
-
-    // copy the scale factors into the temporary vector
-    for (unsigned j = 0; j < fParameters.Size(); ++j)
-        x.push_back(fMCMCTrialFunctionScaleFactor.at(ichain * fParameters.Size() + j));
-
-    return x;
-=======
     // set main generator
     fRandom->SetSeed(seed);
 
@@ -1081,24 +617,11 @@
         fMCMCThreadLocalStorage[i].rng->SetSeed(fRandom->GetSeed() + i);
         fMCMCThreadLocalStorage[i].rng->Rndm();
     }
->>>>>>> a054ad74
 }
 
 // --------------------------------------------------------
 void BCEngineMCMC::InitializeMarkovChainTree(bool replacetree, bool replacefile)
 {
-<<<<<<< HEAD
-    // check if ichain is in range
-    if (ichain >= fMCMCNChains)
-        return 0;
-
-    // check if ipar is in range
-    if (ipar >= fParameters.Size())
-        return 0;
-
-    // return component of ipar point in the ichain chain
-    return fMCMCTrialFunctionScaleFactor.at(ichain *  fMCMCNChains + ipar);
-=======
     if (replacetree) {
         delete fMCMCTree;
         fMCMCTree = 0;
@@ -1206,26 +729,11 @@
 
     // return to old directory
     gDirectory = dir;
->>>>>>> a054ad74
 }
 
 // --------------------------------------------------------
 void BCEngineMCMC::UpdateParameterTree()
 {
-<<<<<<< HEAD
-    // create a new vector with the length of fParameters.Size()
-    std::vector<double> x;
-
-    // check if ichain is in range
-    if (ichain >= fMCMCNChains)
-        return x;
-
-    // copy the point in the ichain chain into the temporary vector
-    for (unsigned j = 0; j < fParameters.Size(); ++j)
-        x.push_back(fMCMCx.at(ichain * fParameters.Size() + j));
-
-    return x;
-=======
     if (!fParameterTree)
         return;
 
@@ -1278,24 +786,11 @@
     }
     fParameterTree->AutoSave("SaveSelf");
     // fParameterTree->ResetBranchAddresses();
->>>>>>> a054ad74
 }
 
 // --------------------------------------------------------
 bool BCEngineMCMC::ValidMCMCTree(TTree* tree, bool checkObservables) const
 {
-<<<<<<< HEAD
-    // check if ichain is in range
-    if (ichain >= fMCMCNChains)
-        return 0;
-
-    // check if ipar is in range
-    if (ipar >= fParameters.Size())
-        return 0;
-
-    // return component of jth point in the ith chain
-    return fMCMCx.at(ichain *  fParameters.Size() + ipar);
-=======
     if (!tree)
         return false;
 
@@ -1321,42 +816,11 @@
             return false;
 
     return true;
->>>>>>> a054ad74
 }
 
 // --------------------------------------------------------
 bool BCEngineMCMC::ValidParameterTree(TTree* tree) const
 {
-<<<<<<< HEAD
-    // check if ichain is in range
-    if (ichain >= fMCMCNChains)
-        return -1;
-
-    // return log of the probability at the current point in the ith chain
-    return fMCMCprob.at(ichain);
-}
-
-// --------------------------------------------------------
-bool BCEngineMCMC::MCMCGetProposalPointMetropolis(unsigned chain, std::vector<double>& x)
-{
-    // get unscaled random point. this point might not be in the correct volume.
-    MCMCTrialFunction(chain, x);
-
-    // get a proposal point from the trial function and scale it
-    for (unsigned i = 0; i < fParameters.Size(); ++i) {
-        // check if parameter is fixed
-        if (fParameters[i]->Fixed()) {
-            x[i] = 0;
-        }
-        x[i] = fMCMCx[chain * fParameters.Size() + i] + x[i] * fParameters[i]->GetRangeWidth();
-    }
-
-    // check if the point is in the correct volume.
-    for (unsigned i = 0; i < fParameters.Size(); ++i)
-        if (!fParameters[i]->IsValid(x[i]))
-            return false;
-
-=======
     if (!tree)
         return false;
 
@@ -1465,37 +929,10 @@
         AddObservable(Obs);
         ++i;
     }
->>>>>>> a054ad74
     return true;
 }
 
 // --------------------------------------------------------
-<<<<<<< HEAD
-bool BCEngineMCMC::MCMCGetProposalPointMetropolis(unsigned ichain, unsigned ipar, std::vector<double>& x)
-{
-    // copy the old point into the new
-    for (unsigned i = 0; i < fParameters.Size(); ++i)
-        x[i] = fMCMCx[ichain * fParameters.Size() + i];
-
-    // check if parameter is fixed
-    if (fParameters[ipar]->Fixed()) {
-        x[ipar] = fParameters[ipar]->GetFixedValue();
-        return true; // assume that value is inside allowed region
-    }
-
-    // get unscaled random point in the dimension of the chosen
-    // parameter. this point might not be in the correct volume.
-    double proposal = MCMCTrialFunctionSingle(ichain, ipar);
-
-    // modify the parameter under study
-    x[ipar] += proposal * fParameters[ipar]->GetRangeWidth();
-
-    // check if the point is in the correct volume.
-    if (fParameters[ipar]->IsValid(x[ipar]))
-        return true;
-
-    return false;
-=======
 bool BCEngineMCMC::ParameterTreeMatchesModel(TTree* partree, bool checkObservables)
 {
     bool p_fixed;
@@ -1561,67 +998,11 @@
             BCLog::OutWarning(TString::Format("BCEngineMCMC::ParameterTreeMatchesModel : Upper limit of observable \"%s\" does not match.", p_name));
     }
     return true;
->>>>>>> a054ad74
 }
 
 // --------------------------------------------------------
 bool BCEngineMCMC::LoadMCMC(std::string filename, std::string mcmcTreeName, std::string parameterTreeName, bool loadObservables)
 {
-<<<<<<< HEAD
-    // calculate index
-    unsigned index = chain * fParameters.Size();
-
-    fMCMCCurrentChain = chain;
-
-    // increase counter
-    fMCMCNIterations[chain]++;
-
-    // get proposal point
-    if (!MCMCGetProposalPointMetropolis(chain, parameter, fMCMCThreadLocalStorage[chain].xLocal)) {
-        // execute user code for every point
-        MCMCCurrentPointInterface(fMCMCThreadLocalStorage[chain].xLocal, chain, false);
-
-        return false;
-    }
-
-    // calculate probabilities of the old and new points
-    double p0 = fMCMCprob[chain];
-    double p1 = LogEval(fMCMCThreadLocalStorage[chain].xLocal);
-
-    // flag for accept
-    bool accept = false;
-
-    // if the new point is more probable, keep it ...
-    if (p1 >= p0)
-        accept = true;
-    // ... or else throw dice.
-    else {
-        double r = log(fMCMCThreadLocalStorage[chain].rng->Rndm());
-
-        if (r < p1 - p0)
-            accept = true;
-    }
-
-    // fill the new point
-    if (accept) {
-        // increase counter
-        fMCMCNTrialsTrue[chain * fParameters.Size() + parameter]++;
-
-        // copy the point
-        for (unsigned i = 0; i < fParameters.Size(); ++i) {
-            // save the point
-            fMCMCx[index + i] = fMCMCThreadLocalStorage[chain].xLocal[i];
-
-            // save the probability of the point
-            fMCMCprob[chain] = p1;
-        }
-    }
-
-    // execute user code for every point
-    MCMCCurrentPointInterface(fMCMCThreadLocalStorage[chain].xLocal, chain, accept);
-
-    return accept;
-=======
     // save current directory
     TDirectory* dir = gDirectory;
 
@@ -1736,69 +1117,11 @@
 
     fMCMCTreeLoaded = true;
     return true;
->>>>>>> a054ad74
 }
 
 // --------------------------------------------------------
 void BCEngineMCMC::Remarginalize(bool autorange)
 {
-<<<<<<< HEAD
-    // calculate index
-    unsigned index = chain * fParameters.Size();
-
-    fMCMCCurrentChain = chain;
-
-    // increase counter
-    fMCMCNIterations[chain]++;
-
-    // get proposal point
-    if (!MCMCGetProposalPointMetropolis(chain, fMCMCThreadLocalStorage[chain].xLocal)) {
-        // execute user code for every point
-        MCMCCurrentPointInterface(fMCMCThreadLocalStorage[chain].xLocal, chain, false);
-
-        return false;
-    }
-
-    // calculate probabilities of the old and new points
-    double p0 = fMCMCprob[chain];
-    double p1 = LogEval(fMCMCThreadLocalStorage[chain].xLocal);
-
-    // flag for accept
-    bool accept = false;
-
-    // if the new point is more probable, keep it ...
-    if (p1 >= p0)
-        accept = true;
-
-    // ... or else throw dice.
-    else {
-        double r = log(fMCMCThreadLocalStorage[chain].rng->Rndm());
-
-        if (r < p1 - p0)
-            accept = true;
-    }
-
-    // fill the new point
-    if (accept) {
-        // increase counter
-        for (unsigned i = 0; i < fParameters.Size(); ++i)
-            fMCMCNTrialsTrue[chain * fParameters.Size() + i]++;
-
-        // copy the point
-        for (unsigned i = 0; i < fParameters.Size(); ++i) {
-            // save the point
-            fMCMCx[index + i] = fMCMCThreadLocalStorage[chain].xLocal[i];
-
-            // save the probability of the point
-            fMCMCprob[chain] = p1;
-        }
-    }
-
-    // execute user code for every point
-    MCMCCurrentPointInterface(fMCMCThreadLocalStorage[chain].xLocal, chain, accept);
-
-    return accept;
-=======
     if (!ValidMCMCTree(fMCMCTree, fMCMCTreeReuseObservables))
         return;
 
@@ -1947,26 +1270,11 @@
     // combine statistics
     for (unsigned c = 0; c < fMCMCNChains; ++c)
         fMCMCStatistics_AllChains += fMCMCStatistics[c];
->>>>>>> a054ad74
 }
 
 // --------------------------------------------------------
 bool BCEngineMCMC::UpdateCholeskyDecompositions()
 {
-<<<<<<< HEAD
-    // loop over all chains
-    for (unsigned i = 0; i < fMCMCNChains; ++i) {
-        // check if new maximum is found or chain is at the beginning
-        if (fMCMCprob[i] > fMCMCprobMax[i] || fMCMCNIterations[i] == 1) {
-            // copy maximum value
-            fMCMCprobMax[i] = fMCMCprob[i];
-
-            // copy mode of chain
-            for (unsigned j = 0; j < fParameters.Size(); ++j)
-                fMCMCxMax[i * fParameters.Size() + j] = fMCMCx[i * fParameters.Size() + j];
-        }
-    }
-=======
     if (fMultivariateProposalFunctionCovariance.size() != fMCMCNChains)
         return false;
 
@@ -2022,38 +1330,11 @@
         }
     }
     return true;
->>>>>>> a054ad74
 }
 
 // --------------------------------------------------------
 void BCEngineMCMC::MCMCTrialFunction(unsigned ichain, std::vector<double>& x)
 {
-<<<<<<< HEAD
-    // length of vectors
-    unsigned nentries = fParameters.Size() * fMCMCNChains;
-
-    // loop over all parameters of all chains
-    for (unsigned i = 0; i < nentries; ++i) {
-        // calculate mean value of each parameter in the chain for this part
-        fMCMCxMean[i] += (fMCMCx[i] - fMCMCxMean[i]) / double(fMCMCNTrials);
-
-        // calculate variance of each chain for this part
-        if (fMCMCNTrials > 1)
-            fMCMCxVar[i] = (1.0 - 1. / double(fMCMCNTrials)) * fMCMCxVar[i]
-                           + (fMCMCx[i] - fMCMCxMean[i]) * (fMCMCx[i] - fMCMCxMean[i]) / double(fMCMCNTrials - 1);
-    }
-
-    // loop over chains
-    for (unsigned i = 0; i < fMCMCNChains; ++i) {
-        // calculate mean value of each chain for this part
-        fMCMCprobMean[i] += (fMCMCprob[i] - fMCMCprobMean[i]) / double(fMCMCNTrials);
-
-        // calculate variance of each chain for this part
-        if (fMCMCNTrials > 1)
-            fMCMCprobVar[i] = (1.0 - 1 / double(fMCMCNTrials)) * fMCMCprobVar[i]
-                              + (fMCMCprob[i] - fMCMCprobMean[i]) * (fMCMCprob[i] - fMCMCprobMean[i]) / double(fMCMCNTrials - 1);
-    }
-=======
     for (unsigned i = 0; i < GetNParameters(); ++i)
         x[i] = MCMCTrialFunctionSingle(ichain, i);
 }
@@ -2069,7 +1350,6 @@
     // Breit-Wigner width adjustable width
     return fMCMCThreadLocalStorage[ichain].rng->BreitWigner(0.0, fMCMCTrialFunctionScaleFactor[ichain][iparameter]);
 }
->>>>>>> a054ad74
 
 // --------------------------------------------------------
 bool BCEngineMCMC::MCMCGetProposalPointMetropolis(unsigned chain, std::vector<double>& x)
@@ -2099,25 +1379,6 @@
 // --------------------------------------------------------
 bool BCEngineMCMC::MCMCGetProposalPointMetropolis(unsigned ichain, unsigned ipar, std::vector<double>& x)
 {
-<<<<<<< HEAD
-    // loop over chains
-    for (unsigned i = 0; i < fMCMCNChains; ++i) {
-        // fill each 1-dimensional histogram (if supposed to be filled)
-        for (unsigned j = 0; j < fParameters.Size(); ++j)
-            if (TH1* h = fMCMCH1Marginalized[j])
-                h->Fill(fMCMCx[i * fParameters.Size() + j]);
-
-        // fill each 2-dimensional histogram (if supposed to be filled)
-        unsigned counter = 0;
-
-        for (unsigned j = 0; j < fParameters.Size(); ++j)
-            for (unsigned k = j + 1; k < fParameters.Size(); ++k) {
-                if (TH2D* h = fMCMCH2Marginalized[counter])
-                    h->Fill(fMCMCx[i * fParameters.Size() + j], fMCMCx[i * fParameters.Size() + k]);
-                counter ++;
-            }
-    }
-=======
     // copy the old point into the new
     x = fMCMCx[ichain];
 
@@ -2136,53 +1397,11 @@
 
     // check if the point is in the correct volume.
     return GetParameter(ipar)->IsWithinLimits(x[ipar]);
->>>>>>> a054ad74
 }
 
 // --------------------------------------------------------
 bool BCEngineMCMC::MCMCGetNewPointMetropolis(unsigned chain, unsigned parameter)
 {
-<<<<<<< HEAD
-    if (fMCMCNChains > 1 && fMCMCNTrials > 1) {
-        // define flag for convergence
-        bool flag_convergence = true;
-
-        // extract means and variances
-        std::vector<double> means(fMCMCNChains);
-        std::vector<double> variances(fMCMCNChains);
-
-        // loop over parameters
-        for (unsigned iparameters = 0; iparameters < fParameters.Size(); ++iparameters) {
-            if (fParameters[iparameters]->Fixed())
-                continue;
-
-            // loop over chains
-            for (unsigned ichains = 0; ichains < fMCMCNChains; ++ichains) {
-                // get parameter index
-                unsigned index = ichains * fParameters.Size() + iparameters;
-                means[ichains] = fMCMCxMean[index];
-                variances[ichains] = fMCMCxVar[index];
-            }
-            fMCMCRValueParameters[iparameters] = BCMath::Rvalue(means, variances, fMCMCNTrials, fMCMCRValueUseStrict);
-
-            // set flag to false if convergence criterion is not fulfilled for the parameter
-            if (! ((fMCMCRValueParameters[iparameters] - 1.0) < fMCMCRValueParametersCriterion))
-                flag_convergence = false;
-
-            // else: leave convergence flag true for that parameter
-        }
-
-        fMCMCRValue = BCMath::Rvalue(fMCMCprobMean, fMCMCprobVar, fMCMCNTrials, fMCMCRValueUseStrict);
-
-        // set flag to false if convergence criterion is not fulfilled for the log-likelihood
-        if (!((fMCMCRValue - 1.0) < fMCMCRValueCriterion))
-            flag_convergence = false;
-
-        // remember number of iterations needed to converge
-        if (fMCMCNIterationsConvergenceGlobal == -1 && flag_convergence == true)
-            fMCMCNIterationsConvergenceGlobal = fMCMCNIterations[0] / GetNFreeParameters();
-    }
-=======
     fMCMCCurrentChain = chain;
 
     // increase counter
@@ -2316,29 +1535,11 @@
 
     ++fMCMCCurrentIteration;
     return return_value;
->>>>>>> a054ad74
 }
 
 // --------------------------------------------------------
 void BCEngineMCMC::MCMCInChainFillHistograms()
 {
-<<<<<<< HEAD
-    // loop over all chains
-    for (unsigned i = 0; i < fMCMCNChains; ++i)
-        fMCMCTrees[i]->Fill();
-}
-
-// --------------------------------------------------------
-double BCEngineMCMC::LogEval(const std::vector<double>& /*parameters*/)
-{
-    // test function for now
-    // this will be overloaded by the user
-    return 0.0;
-}
-
-// --------------------------------------------------------
-int BCEngineMCMC::MCMCMetropolisPreRun()
-=======
     // loop over chains
     for (unsigned c = 0; c < fMCMCNChains; ++c) {
         ////////////////////////////////////////
@@ -2385,350 +1586,12 @@
 
 // --------------------------------------------------------
 bool BCEngineMCMC::MCMCMetropolisPreRun()
->>>>>>> a054ad74
 {
     // print on screen
     BCLog::OutSummary("Pre-run Metropolis MCMC...");
 
     // initialize Markov chain
     MCMCInitialize();
-<<<<<<< HEAD
-    MCMCInitializeMarkovChains();
-
-    // helper variable containing number of digits in the number of parameters
-    int ndigits = (int)log10(fParameters.Size()) + 1;
-    if (ndigits < 4)
-        ndigits = 4;
-
-    // reset run statistics
-    MCMCResetRunStatistics();
-    fMCMCNIterationsConvergenceGlobal = -1;
-
-    // perform run
-    BCLog::OutSummary(Form(" --> Perform MCMC pre-run with %i chains, each with maximum %i iterations", fMCMCNChains, fMCMCNIterationsMax));
-
-    // don't write to file during pre run
-    bool tempflag_writetofile = fMCMCFlagWriteChainToFile;
-    fMCMCFlagWriteChainToFile = false;
-
-    // initialize counter variables and flags
-    fMCMCCurrentIteration = 1;   // counts the number of iterations
-    unsigned counterupdate = 1;        // after how many iterations is an update needed?
-    bool convergence = false;     // convergence reached?
-    bool flagefficiency = false;  // efficiency reached?
-
-    // array of efficiencies
-    //   std::vector<double> efficiency;
-    fMCMCEfficiencies.clear();
-    fMCMCEfficiencies.assign(fParameters.Size() * fMCMCNChains, 0.0);
-
-    // how often to check convergence and efficiencies?
-    // it's either every fMCMCNParameters*nMCMCNIterationsUpdate (for 5 parameters the default would be 5000)
-    // or it's fMCMCNIterationsUpdateMax (10000 by default)
-    // whichever of the two is smaller
-    unsigned updateLimit = ( fMCMCNIterationsUpdateMax < fMCMCNIterationsUpdate * (fParameters.Size())  && fMCMCNIterationsUpdateMax > 0 ) ?
-                           fMCMCNIterationsUpdateMax : fMCMCNIterationsUpdate * (fParameters.Size());
-
-    // loop over chains
-    for (unsigned ichains = 0; ichains < fMCMCNChains; ++ichains) {
-        // loop over parameters
-        for (unsigned iparameter = 0; iparameter < fParameters.Size(); ++iparameter) {
-            // global index of the parameter (throughout all the chains)
-            unsigned index = ichains * fParameters.Size() + iparameter;
-            // reset counters
-            fMCMCxMean[index] = fMCMCx[index];
-        }
-        fMCMCprobMean[ichains] = fMCMCprob[ichains];
-    }
-
-    // set phase and cycle number
-    fMCMCPhase = 1;
-
-    // run chain ...
-    // (a) for at least a minimum number of iterations,
-    // (b) until a maximum number of iterations is reached,
-    // (c) or until convergence is reached and the efficiency is in the
-    //     specified region
-    while (fMCMCCurrentIteration < int(fMCMCNIterationsPreRunMin) ||
-            (fMCMCCurrentIteration < int(fMCMCNIterationsMax) && !(convergence && flagefficiency))) {
-        //-------------------------------------------
-        // reset flags and counters
-        //-------------------------------------------
-
-        // set convergence to false by default
-        convergence = false;
-
-        // set number of iterations needed to converge to negative
-        fMCMCNIterationsConvergenceGlobal = -1;
-
-        //-------------------------------------------
-        // get new point in n-dim space
-        //-------------------------------------------
-
-        ++fMCMCNTrials;
-
-        // if the flag is set then run over the parameters one after the other.
-        if (fMCMCFlagOrderParameters) {
-            // loop over parameters
-            {
-                for (unsigned iparameters = 0; iparameters < fParameters.Size(); ++iparameters) {
-                    if (fParameters[iparameters]->Fixed())
-                        continue;
-                    // loop over chains
-
-                    unsigned chunk = 1;
-                    (void) chunk;
-                    unsigned ichains;
-                    (void) ichains;
-                    #pragma omp parallel for shared(chunk) private(ichains)  schedule(static, chunk)
-                    for (ichains = 0; ichains < fMCMCNChains; ++ichains) {
-                        MCMCGetNewPointMetropolis(ichains, iparameters);
-                    }
-                    // search for global maximum
-                    MCMCInChainCheckMaximum();
-                }
-            }
-        }
-
-        // if the flag is not set then run over the parameters at the same time.
-        else {
-            // loop over chains
-            {
-                unsigned chunk = 1;
-                (void) chunk;
-                unsigned ichains;
-                (void) ichains;
-                #pragma omp parallel for shared(chunk) private(ichains)  schedule(static, chunk)
-                for (ichains = 0; ichains < fMCMCNChains; ++ichains) {
-                    MCMCGetNewPointMetropolis(ichains);
-                }
-            }
-            // search for global maximum
-            MCMCInChainCheckMaximum();
-        }
-
-        //-------------------------------------------
-        // print out message to log
-        //-------------------------------------------
-
-        // progress printout
-        if ( fMCMCCurrentIteration > 0 && fMCMCCurrentIteration % fMCMCNIterationsUpdate == 0 )
-            BCLog::OutDetail(Form(" --> Iteration %i", fMCMCNIterations[0] / GetNFreeParameters()));
-
-        //-------------------------------------------
-        // update statistics
-        //-------------------------------------------
-
-        if (counterupdate > 1)
-            MCMCInChainUpdateStatistics();
-
-        //-------------------------------------------
-        // update scale factors and check convergence
-        //-------------------------------------------
-
-        // debugKK
-        // check if this line makes sense
-        if ( counterupdate % updateLimit == 0 && counterupdate > 0 && fMCMCCurrentIteration >= int(fMCMCNIterationsPreRunMin)) {
-            // -----------------------------
-            // reset flags and counters
-            // -----------------------------
-
-            bool rvalues_ok = true;
-
-            static bool has_converged = false;
-
-            // reset the number of iterations needed for convergence to
-            // negative
-            fMCMCNIterationsConvergenceGlobal = -1;
-
-            // -----------------------------
-            // check convergence status
-            // -----------------------------
-
-            // test convergence
-            MCMCInChainTestConvergenceAllChains();
-
-            // set convergence flag
-            if (fMCMCNIterationsConvergenceGlobal > 0)
-                convergence = true;
-
-            // print convergence status:
-            if (convergence && fMCMCNChains > 1)
-                BCLog::OutDetail(Form("     * Convergence status: Set of %i Markov chains converged within %i iterations.", fMCMCNChains, fMCMCNIterationsConvergenceGlobal));
-            else if (!convergence && fMCMCNChains > 1) {
-                BCLog::OutDetail(Form("     * Convergence status: Set of %i Markov chains did not converge after %i iterations.", fMCMCNChains, fMCMCCurrentIteration));
-
-                BCLog::OutDetail("       - R-Values:");
-                for (unsigned iparameter = 0; iparameter < fParameters.Size(); ++iparameter) {
-                    if (fParameters[iparameter]->Fixed())
-                        continue;
-                    if (fabs(fMCMCRValueParameters[iparameter] - 1.) < fMCMCRValueParametersCriterion)
-                        BCLog::OutDetail(TString::Format("         parameter %*i :  %.06f", ndigits, iparameter, fMCMCRValueParameters.at(iparameter)));
-                    else {
-                        if ( fMCMCRValueParameters.at(iparameter) != std::numeric_limits<double>::max() )
-                            BCLog::OutDetail(TString::Format("         parameter %*i :  %.06f <--", ndigits, iparameter, fMCMCRValueParameters.at(iparameter)));
-                        else
-                            BCLog::OutDetail(TString::Format("         parameter %*i :  MAX_DOUBLE <--", ndigits, iparameter));
-                        rvalues_ok = false;
-                    }
-                }
-                if (fabs(fMCMCRValue - 1.) < fMCMCRValueCriterion)
-                    BCLog::OutDetail(Form("         log-likelihood :  %.06f", fMCMCRValue));
-                else {
-                    if ( fMCMCRValue != std::numeric_limits<double>::max() )
-                        BCLog::OutDetail(Form("         log-likelihood :  %.06f <--", fMCMCRValue));
-                    else
-                        BCLog::OutDetail("         log-likelihood :  MAX_DOUBLE <--");
-                    rvalues_ok = false;
-                }
-            }
-
-            // set convergence flag
-            if (!has_converged)
-                if (rvalues_ok)
-                    has_converged = true;
-
-            // -----------------------------
-            // check efficiency status
-            // -----------------------------
-
-            // set flag
-            flagefficiency = true;
-
-            bool flagprintefficiency = true;
-
-            // loop over chains
-            for (unsigned ichains = 0; ichains < fMCMCNChains; ++ichains) {
-                // loop over parameters
-                for (unsigned iparameter = 0; iparameter < fParameters.Size(); ++iparameter) {
-                    if (fParameters[iparameter]->Fixed())
-                        continue;
-
-                    // global index of the parameter (throughout all the chains)
-                    unsigned index = ichains * fParameters.Size() + iparameter;
-
-                    // calculate efficiency
-                    fMCMCEfficiencies[index] = double(fMCMCNTrialsTrue[index]) / double(fMCMCNTrials);
-
-                    // adjust scale factors if efficiency is too low
-                    if (fMCMCEfficiencies[index] < fMCMCEfficiencyMin && fMCMCTrialFunctionScaleFactor[index] > .01) {
-                        if (flagprintefficiency) {
-                            BCLog::OutDetail(Form("     * Efficiency status: Efficiencies not within pre-defined range."));
-                            BCLog::OutDetail(Form("       - Efficiencies:"));
-                            flagprintefficiency = false;
-                        }
-
-                        double fscale = 2.;
-                        if (has_converged && fMCMCEfficiencyMin / fMCMCEfficiencies[index] > 2.)
-                            fscale = 4.;
-                        fMCMCTrialFunctionScaleFactor[index] /= fscale;
-
-                        BCLog::OutDetail(Form("         Efficiency of parameter %i dropped below %.2f%% (eps = %.2f%%) in chain %i. Set scale to %.4g",
-                                              iparameter, 100. * fMCMCEfficiencyMin, 100. * fMCMCEfficiencies[index], ichains, fMCMCTrialFunctionScaleFactor[index]));
-                    }
-
-                    // adjust scale factors if efficiency is too high
-                    else if (fMCMCEfficiencies[index] > fMCMCEfficiencyMax && fMCMCTrialFunctionScaleFactor[index] < 1.0) {
-                        if (flagprintefficiency) {
-                            BCLog::OutDetail(Form("   * Efficiency status: Efficiencies not within pre-defined ranges."));
-                            BCLog::OutDetail(Form("     - Efficiencies:"));
-                            flagprintefficiency = false;
-                        }
-
-                        fMCMCTrialFunctionScaleFactor[index] *= 2.;
-
-                        BCLog::OutDetail(Form("         Efficiency of parameter %i above %.2f%% (eps = %.2f%%) in chain %i. Set scale to %.4g",
-                                              iparameter, 100.0 * fMCMCEfficiencyMax, 100.0 * fMCMCEfficiencies[index], ichains, fMCMCTrialFunctionScaleFactor[index]));
-                    }
-
-                    // check flag
-                    if ((fMCMCEfficiencies[index] < fMCMCEfficiencyMin && fMCMCTrialFunctionScaleFactor[index] > .01)
-                            || (fMCMCEfficiencies[index] > fMCMCEfficiencyMax && fMCMCTrialFunctionScaleFactor[index] < 1.))
-                        flagefficiency = false;
-                } // end of running over all parameters
-            } // end of running over all chains
-
-            // print to screen
-            if (flagefficiency)
-                BCLog::OutDetail(Form("     * Efficiency status: Efficiencies within pre-defined ranges."));
-
-            // -----------------------------
-            // reset counters
-            // -----------------------------
-
-            counterupdate = 0;
-
-            // loop over chains
-            fMCMCNTrials = 0;
-            for (unsigned ichains = 0; ichains < fMCMCNChains; ++ichains) {
-                // loop over parameters
-                for (unsigned iparameter = 0; iparameter < fParameters.Size(); ++iparameter) {
-                    // global index of the parameter (throughout all the chains)
-                    unsigned index = ichains * fParameters.Size() + iparameter;
-                    // reset counters
-                    fMCMCNTrialsTrue[index] = 0;
-                    fMCMCxMean[index] = fMCMCx[index];
-                    fMCMCxVar[index] = 0;
-                }
-                fMCMCprobMean[ichains] = fMCMCprob[ichains];
-                fMCMCprobVar[ichains] = 0;
-            }
-        } // end if update scale factors and check convergence
-
-        //-------------------------------------------
-        // write chain to file
-        //-------------------------------------------
-
-        // write chain to file
-        if (fMCMCFlagWritePreRunToFile)
-            MCMCInChainWriteChains();
-
-        //-------------------------------------------
-        // increase counters
-        //-------------------------------------------
-        fMCMCCurrentIteration++;
-        counterupdate++;
-
-    } // end of running
-
-    // did we check convergence at least once ?
-    if (fMCMCCurrentIteration < int(updateLimit)) {
-        BCLog::OutWarning(" Convergence never checked !");
-        BCLog::OutWarning("   Increase maximum number of iterations in the pre-run /MCMCSetNIterationsMax()/");
-        BCLog::OutWarning("   or decrease maximum number of iterations for update  /MCMCSetNIterationsUpdateMax()/");
-    }
-
-    // ---------------
-    // after chain run
-    // ---------------
-
-    // define convergence status
-    if (fMCMCNIterationsConvergenceGlobal > 0)
-        fMCMCFlagConvergenceGlobal = true;
-    else
-        fMCMCFlagConvergenceGlobal = false;
-
-    // print convergence status
-    if (fMCMCFlagConvergenceGlobal && fMCMCNChains > 1 && !flagefficiency)
-        BCLog::OutSummary(Form(" --> Set of %i Markov chains converged within %i iterations but could not adjust scales.", fMCMCNChains, fMCMCNIterationsConvergenceGlobal));
-
-    else if (fMCMCFlagConvergenceGlobal && fMCMCNChains > 1 && flagefficiency)
-        BCLog::OutSummary(Form(" --> Set of %i Markov chains converged within %i iterations and all scales are adjusted.", fMCMCNChains, fMCMCNIterationsConvergenceGlobal));
-
-    else if (!fMCMCFlagConvergenceGlobal && (fMCMCNChains > 1) && flagefficiency)
-        BCLog::OutSummary(Form(" --> Set of %i Markov chains did not converge within %i iterations.", fMCMCNChains, fMCMCNIterationsMax));
-
-    else if (!fMCMCFlagConvergenceGlobal && (fMCMCNChains > 1) && !flagefficiency)
-        BCLog::OutSummary(Form(" --> Set of %i Markov chains did not converge within %i iterations and could not adjust scales.", fMCMCNChains, fMCMCNIterationsMax));
-
-    else if (fMCMCNChains == 1)
-        BCLog::OutSummary(" --> No convergence criterion for a single chain defined.");
-
-    else
-        BCLog::OutSummary(" --> Only one Markov chain. No global convergence criterion defined.");
-
-    BCLog::OutSummary(Form(" --> Markov chains ran for %i iterations.", fMCMCCurrentIteration));
-=======
 
     if (fMCMCFlagWritePreRunToFile)
         InitializeMarkovChainTree();
@@ -2959,29 +1822,10 @@
                 BCLog::OutWarning("   Increase maximum number of iterations in the pre-run via MCMCSetNIterationsPreRunMax()");
             }
         }
->>>>>>> a054ad74
 
         fMCMCPhase = BCEngineMCMC::kMCMCPreRunConvergenceCheck;
         while ( make_one_check or (fMCMCCurrentIteration < (int)fMCMCNIterationsPreRunMax and fMCMCNIterationsConvergenceGlobal < 0) ) {
 
-<<<<<<< HEAD
-    // print efficiencies
-    std::vector<double> efficiencies;
-
-    for (unsigned i = 0; i < fParameters.Size(); ++i)
-        efficiencies.push_back(0.);
-
-    BCLog::OutDetail(" --> Average efficiencies:");
-    for (unsigned i = 0; i < fParameters.Size(); ++i) {
-        if (fParameters[i]->Fixed())
-            continue;
-
-        for (unsigned j = 0; j < fMCMCNChains; ++j)
-            efficiencies[i] += fMCMCEfficiencies[j * fParameters.Size() + i] / double(fMCMCNChains);
-
-        BCLog::OutDetail(TString::Format(" -->      parameter %*d :  %.02f%%", ndigits, i, 100. * efficiencies[i]));
-    }
-=======
             // clear statistics
             if ( !make_one_check and fMCMCNIterationsClearConvergenceStats > 0 and fMCMCStatistics.front().n_samples >= fMCMCNIterationsClearConvergenceStats )
                 for (unsigned c = 0; c < fMCMCNChains; ++c)
@@ -2999,136 +1843,9 @@
 
             if ( !make_one_check and fMCMCStatistics.front().n_samples % nIterationsCheckConvergence != 0 and fMCMCCurrentIteration < (int)fMCMCNIterationsPreRunMax )
                 continue;
->>>>>>> a054ad74
 
             make_one_check = false;
 
-<<<<<<< HEAD
-    // print scale factors
-    std::vector<double> scalefactors;
-
-    for (unsigned i = 0; i < fParameters.Size(); ++i)
-        scalefactors.push_back(0.0);
-
-    BCLog::OutDetail(" --> Average scale factors:");
-    for (unsigned i = 0; i < fParameters.Size(); ++i) {
-        if (fParameters[i]->Fixed())
-            continue;
-        for (unsigned j = 0; j < fMCMCNChains; ++j)
-            scalefactors[i] += fMCMCTrialFunctionScaleFactor[j * fParameters.Size() + i] / double(fMCMCNChains);
-
-        BCLog::OutDetail(TString::Format(" -->      parameter %*i :  %.02f%%", ndigits, i, 100. * scalefactors[i]));
-    }
-
-    // reset flag
-    fMCMCFlagWriteChainToFile = tempflag_writetofile;
-
-    // reset current iteration
-    fMCMCCurrentIteration = -1;
-
-    // reset current chain
-    fMCMCCurrentChain = -1;
-
-    // no error
-    return 1;
-}
-
-// --------------------------------------------------------
-int BCEngineMCMC::MCMCMetropolis()
-{
-    // check the number of free parameters
-    if (GetNFreeParameters() <= 0) {
-        BCLog::OutWarning("BCEngineMCMC::MCMCMetropolis. Number of free parameters <= 0. Do not run Metropolis.");
-        return 0;
-    }
-
-    // check if prerun should be performed
-    if (fMCMCFlagPreRun)
-        MCMCMetropolisPreRun();
-    else
-        BCLog::OutWarning("BCEngineMCMC::MCMCMetropolis. Not running prerun. This can cause trouble if the data have changed.");
-
-    // print to screen
-    BCLog::OutSummary( "Run Metropolis MCMC...");
-
-    // reset run statistics
-    MCMCResetRunStatistics();
-
-    // set phase and cycle number
-    fMCMCPhase = 2;
-
-    // perform run
-    BCLog::OutSummary(Form(" --> Perform MCMC run with %i chains, each with %i iterations.", fMCMCNChains, fMCMCNIterationsRun));
-
-    int nwrite = fMCMCNIterationsRun / 10;
-    if (nwrite < 100)
-        nwrite = 100;
-    else if (nwrite < 500)
-        nwrite = 1000;
-    else if (nwrite < 10000)
-        nwrite = 1000;
-    else
-        nwrite = 10000;
-
-    // start the run
-    for (fMCMCCurrentIteration = 1; fMCMCCurrentIteration <= int(fMCMCNIterationsRun); ++fMCMCCurrentIteration) {
-        if ( (fMCMCCurrentIteration) % nwrite == 0 )
-            BCLog::OutDetail(Form(" --> iteration number %i (%.2f%%)", fMCMCCurrentIteration, (double)(fMCMCCurrentIteration) / (double)fMCMCNIterationsRun * 100.));
-
-        // if the flag is set then run over the parameters one after the other.
-        if (fMCMCFlagOrderParameters) {
-            // loop over parameters
-            for (unsigned iparameters = 0; iparameters < fParameters.Size(); ++iparameters) {
-                if (fParameters[iparameters]->Fixed())
-                    continue;
-
-                // loop over chains
-                {
-                    unsigned chunk = 1;
-                    (void) chunk;
-                    unsigned ichains;
-                    (void) ichains;
-                    #pragma omp parallel for shared(chunk) private(ichains)  schedule(static, chunk)
-                    for (unsigned ichains = 0; ichains < fMCMCNChains; ++ichains) {
-                        MCMCGetNewPointMetropolis(ichains, iparameters);
-                    }
-                }
-                // reset current chain
-                fMCMCCurrentChain = -1;
-
-                // update search for maximum
-                MCMCInChainCheckMaximum();
-
-            } // end loop over all parameters
-
-            // check if the current iteration is consistent with the lag
-            if ( fMCMCCurrentIteration % fMCMCNLag == 0) {
-                // do anything interface
-                MCMCIterationInterface();
-
-                // fill histograms
-                if ( ! fMCMCH1Marginalized.empty() or ! fMCMCH2Marginalized.empty())
-                    MCMCInChainFillHistograms();
-
-                // write chain to file
-                if (fMCMCFlagWriteChainToFile)
-                    MCMCInChainWriteChains();
-            }
-        }
-        // if the flag is not set then run over the parameters at the same time.
-        else {
-            // loop over chains
-            {
-                unsigned chunk = 1;
-                (void) chunk;
-                unsigned ichains;
-                (void) ichains;
-                #pragma omp parallel for shared(chunk) private(ichains)  schedule(static, chunk)
-                for (unsigned ichains = 0; ichains < fMCMCNChains; ++ichains) {
-                    // get new point
-                    MCMCGetNewPointMetropolis(ichains);
-                }
-=======
             // calculate R values according to Brooks & Gelman,
             // "General Methods for Monitoring Convergence of Iterative Simulations, 1998
 
@@ -3246,7 +1963,6 @@
                     BCLog::OutDetail(TString::Format("         %-*s :  %.06f <--", fParameters.MaxNameLength(), GetParameter(ipar)->GetName().data(), fMCMCRValueParameters.at(ipar)));
                 else
                     BCLog::OutDetail(TString::Format("         %-*s :  INFINITY <--", fParameters.MaxNameLength(), GetParameter(ipar)->GetName().data()));
->>>>>>> a054ad74
             }
 
             if ( fMCMCRValue - 1 < fMCMCRValueCriterion )
@@ -3256,55 +1972,6 @@
             else
                 BCLog::OutDetail("       - Log-Likelihood :  INFINITY <--");
 
-<<<<<<< HEAD
-            // check if the current iteration is consistent with the lag
-            if (fMCMCCurrentIteration % fMCMCNLag == 0) {
-                // do anything interface
-                MCMCIterationInterface();
-
-                // fill histograms
-                if ( ! fMCMCH1Marginalized.empty() or ! fMCMCH2Marginalized.empty())
-                    MCMCInChainFillHistograms();
-
-                // write chain to file
-                if (fMCMCFlagWriteChainToFile)
-                    MCMCInChainWriteChains();
-            }
-        }
-
-    } // end run
-
-    // print convergence status
-    BCLog::OutSummary(Form(" --> Markov chains ran for %i iterations.", fMCMCNIterationsRun));
-
-    // print modes
-
-    // find global maximum
-    double probmax = fMCMCprobMax.at(0);
-    unsigned probmaxindex = 0;
-
-    // loop over all chains and find the maximum point
-    for (unsigned i = 1; i < fMCMCNChains; ++i) {
-        if (fMCMCprobMax.at(i) > probmax) {
-            probmax = fMCMCprobMax.at(i);
-            probmaxindex = i;
-        }
-    }
-
-    // save if improved the log posterior
-    if (fMCMCBestFitParameters.empty() || probmax > fMCMCLogMaximum) {
-        fMCMCLogMaximum = probmax;
-        fMCMCBestFitParameters.assign(fParameters.Size(), 0.0);
-        for (unsigned i = 0; i < fParameters.Size(); ++i)
-            fMCMCBestFitParameters[i] = fMCMCxMax[probmaxindex * fParameters.Size() + i];
-    }
-
-    BCLog::OutDetail(" --> Global mode from MCMC:");
-    BCLog::OutDebug(Form(" --> Posterior value: %g", probmax));
-    int ndigits = (int) log10(fParameters.Size());
-    for (unsigned i = 0; i < fParameters.Size(); ++i)
-        BCLog::OutDetail(TString::Format(" -->      parameter %*i:   %.4g", ndigits + 1, i, fMCMCBestFitParameters[i]));
-=======
             if (fMCMCFlagWritePreRunToFile and fMCMCTree)
                 fMCMCTree->AutoSave("SaveSelf");
 
@@ -3500,7 +2167,6 @@
     BCLog::OutDetail(" --> Global mode from MCMC:");
     BCLog::OutDebug(Form(" --> Posterior value: %g", fMCMCStatistics_AllChains.probability_mode));
     PrintParameters(fMCMCStatistics_AllChains.mode, BCLog::OutDetail);
->>>>>>> a054ad74
 
     // reset counter
     fMCMCCurrentIteration = -1;
@@ -3511,56 +2177,12 @@
     // set flags
     fMCMCFlagRun = true;
 
-<<<<<<< HEAD
-    return 1;
-=======
     return true;
->>>>>>> a054ad74
 }
 
 // --------------------------------------------------------
 void BCEngineMCMC::EvaluateObservables()
 {
-<<<<<<< HEAD
-    fMCMCNTrials     = 0;
-
-    for (unsigned j = 0; j < fMCMCNChains; ++j) {
-        fMCMCNIterations[j] = 0;
-        fMCMCprobMean[j]    = 0;
-        fMCMCprobVar[j]     = 0;
-
-        for (unsigned k = 0; k < fParameters.Size(); ++k) {
-            fMCMCNTrialsTrue[j * fParameters.Size() + k]  = 0;
-        }
-    }
-
-    // reset marginalized distributions
-    for (unsigned i = 0; i < fMCMCH1Marginalized.size(); ++i)
-        if (fMCMCH1Marginalized[i])
-            fMCMCH1Marginalized[i]->Reset();
-
-    for (unsigned i = 0; i < fMCMCH2Marginalized.size(); ++i)
-        if (fMCMCH2Marginalized[i])
-            fMCMCH2Marginalized[i]->Reset();
-
-    fMCMCRValue = 100;
-}
-
-// --------------------------------------------------------
-int BCEngineMCMC::AddParameter(const char* name, double min, double max, const char* latexname)
-{
-    // todo memory leak:
-    //   ==8243== 64 (44 direct, 20 indirect) bytes in 1 blocks are definitely lost in loss record 20,913 of 29,122
-    //   ==8243==    at 0x402C9B4: operator new(unsigned int) (in /usr/lib/valgrind/vgpreload_memcheck-x86-linux.so)
-    //   ==8243==    by 0x409DED1: BCEngineMCMC::AddParameter(char const*, double, double) (BCEngineMCMC.cxx:1480)
-    return AddParameter(new BCParameter(name, min, max, latexname));
-}
-
-// --------------------------------------------------------
-int BCEngineMCMC::AddParameter(BCParameter* par)
-{
-    return fParameters.Add(par);
-=======
     if (GetNObservables() > 0)
         for (unsigned c = 0; c < fMCMCNChains; ++c)
             EvaluateObservables(c);
@@ -3912,25 +2534,11 @@
         if ( (GetLocalModes().size() == GetNParameters() or GetLocalModes().size() == GetNVariables()) and i < GetLocalModes().size() )
             BCLog::OutSummary(Form(" %s = %.*f (marginalized)", GetVariable(i)->GetName().data(), GetVariable(i)->GetPrecision(), GetLocalModes()[i]));
     }
->>>>>>> a054ad74
 }
 
 // ---------------------------------------------------------
 bool BCEngineMCMC::PrintResults(const char* file) const
 {
-<<<<<<< HEAD
-    // evaluate function at the starting point
-    std::vector<double> x0;
-
-    for (unsigned j = 0; j < fMCMCNChains; ++j) {
-        x0.clear();
-        for (unsigned i = 0; i < fParameters.Size(); ++i)
-            x0.push_back(fMCMCx[j * fParameters.Size() + i]);
-        fMCMCprob[j] = LogEval(x0);
-    }
-
-    x0.clear();
-=======
     // open file
     std::ofstream ofi(file);
 
@@ -3947,182 +2555,11 @@
     // close file
     ofi.close();
     return true;
->>>>>>> a054ad74
 }
 
 // ---------------------------------------------------------
 void BCEngineMCMC::PrintSummaryToStream(std::ofstream& ofi) const
 {
-<<<<<<< HEAD
-    // reset variables
-    fMCMCNIterations.clear();
-    fMCMCNTrialsTrue.clear();
-    fMCMCNTrials = 0;
-    fMCMCTrialFunctionScaleFactor.clear();
-    fMCMCprobMean.clear();
-    fMCMCprobVar.clear();
-    fMCMCxMean.clear();
-    fMCMCxVar.clear();
-    fMCMCx.clear();
-    fMCMCprob.clear();
-    fMCMCxMax.clear();
-    fMCMCprobMax.clear();
-    fMCMCNIterationsConvergenceGlobal = -1;
-    fMCMCRValueParameters.clear();
-
-    for (unsigned i = 0; i < fMCMCH1Marginalized.size(); ++i)
-        if (fMCMCH1Marginalized[i])
-            delete fMCMCH1Marginalized[i];
-
-    for (unsigned i = 0; i < fMCMCH2Marginalized.size(); ++i)
-        if (fMCMCH2Marginalized[i])
-            delete fMCMCH2Marginalized[i];
-
-    // clear plots
-    fMCMCH1Marginalized.clear();
-    fMCMCH2Marginalized.clear();
-
-    // reset flags
-    fMCMCFlagPreRun = true;
-    fMCMCFlagRun = false;
-    fMCMCFlagConvergenceGlobal = false;
-
-    fMCMCBestFitParameters.clear();
-    fMCMCLogMaximum = -std::numeric_limits<double>::max();
-    fMarginalModes.clear();
-}
-
-// --------------------------------------------------------
-int BCEngineMCMC::MCMCInitialize()
-{
-    // resource allocation must be done only by one thread
-    // reset values
-    ResetResults();
-
-    // free memory for vectors
-    fMCMCNIterations.assign(fMCMCNChains, 0);
-    fMCMCprobMean.assign(fMCMCNChains, 0);
-    fMCMCprobVar.assign(fMCMCNChains, 0);
-    fMCMCprob.assign(fMCMCNChains, -1.0);
-    fMCMCprobMax.assign(fMCMCNChains, -1.0);
-
-    fMCMCNTrialsTrue.assign(fMCMCNChains * fParameters.Size(), 0);
-    fMCMCNTrials = 0;
-    fMCMCxMax.assign(fMCMCNChains * fParameters.Size(), 0.);
-    fMCMCxMean.assign(fMCMCNChains * fParameters.Size(), 0);
-    fMCMCxVar.assign(fMCMCNChains * fParameters.Size(), 0);
-
-    fMCMCRValueParameters.assign(fParameters.Size(), 0.);
-
-    SyncThreadStorage();
-
-    if (fMCMCTrialFunctionScaleFactorStart.size() == 0)
-        fMCMCTrialFunctionScaleFactor.assign(fMCMCNChains * fParameters.Size(), 1.0);
-    else
-        for (unsigned i = 0; i < fMCMCNChains; ++i)
-            for (unsigned j = 0; j < fParameters.Size(); ++j)
-                fMCMCTrialFunctionScaleFactor.push_back(fMCMCTrialFunctionScaleFactorStart.at(j));
-
-    // set initial position
-    if (fMCMCFlagInitialPosition == 2) { // user defined points
-        // define flag
-        bool flag = true;
-
-        // check the length of the array of initial positions
-        if (fMCMCInitialPosition.size() != (fMCMCNChains * fParameters.Size())) {
-            BCLog::OutError("BCEngine::MCMCInitialize : Length of vector containing initial positions does not have required length.");
-            flag = false;
-        }
-
-        // check the boundaries
-        if (flag) {
-            for (unsigned j = 0; j < fMCMCNChains; ++j)
-                for (unsigned i = 0; i < fParameters.Size(); ++i)
-                    if (!fParameters[i]->IsValid(fMCMCInitialPosition[j * fParameters.Size() + i])) {
-                        BCLog::OutError("BCEngine::MCMCInitialize : Initial position out of boundaries.");
-                        flag = false;
-                    }
-        }
-
-        // check flag
-        if (!flag)
-            fMCMCFlagInitialPosition = 1;
-    }
-
-    if (fMCMCFlagInitialPosition == 0) // center of the interval
-        for (unsigned j = 0; j < fMCMCNChains; ++j)
-            for (unsigned i = 0; i < fParameters.Size(); ++i) {
-                if (fParameters[i]->Fixed())
-                    fMCMCx.push_back(fParameters[i]->GetFixedValue());
-                else
-                    fMCMCx.push_back(fParameters[i]->GetLowerLimit() + .5 * fParameters[i]->GetRangeWidth());
-            }
-
-    else if (fMCMCFlagInitialPosition == 2) { // user defined
-        for (unsigned j = 0; j < fMCMCNChains; ++j)
-            for (unsigned i = 0; i < fParameters.Size(); ++i) {
-                if (fParameters[i]->Fixed()) {
-                    fMCMCx.push_back(fParameters[i]->GetFixedValue());
-                    BCLog::OutWarning("BCEngineMCMC::MCMCInitialize. Inconsisten start value. Changed parameter value to fixed value.");
-                } else
-                    fMCMCx.push_back(fMCMCInitialPosition.at(j * fParameters.Size() + i));
-            }
-    }
-
-    else {
-        for (unsigned j = 0; j < fMCMCNChains; ++j) // random number (default)
-            for (unsigned i = 0; i < fParameters.Size(); ++i) {
-                if (fParameters[i]->Fixed())
-                    fMCMCx.push_back(fParameters[i]->GetFixedValue());
-                else
-                    fMCMCx.push_back(fParameters[i]->GetLowerLimit() + fMCMCThreadLocalStorage[j].rng->Rndm() * fParameters[i]->GetRangeWidth());
-            }
-    }
-
-    // copy the point of the first chain
-    std::copy(fMCMCx.begin(), fMCMCx.begin() + fParameters.Size(), fMCMCThreadLocalStorage.at(0).xLocal.begin());
-
-    // define 1-dimensional histograms for marginalization
-    bool fillAny = false;
-    for (unsigned i = 0; i < fParameters.Size(); ++i) {
-        const BCParameter* p = fParameters[i];
-        TH1D* h1 = NULL;
-        if (p->FillHistograms() && ! p->Fixed()) {
-            h1 = new TH1D(TString::Format("h1_%d_parameter_%i", BCLog::GetHIndex() , i),
-                          TString::Format(";%s;", p->GetLatexName().c_str()),
-                          p->GetNbins(), p->GetLowerLimit(), p->GetUpperLimit());
-            h1->SetStats(kFALSE);
-
-            fillAny = true;
-        }
-        fMCMCH1Marginalized.push_back(h1);
-    }
-    // if filling no histograms, set H1 vector to zero size, implies no 2D histograms either
-    if (!fillAny) {
-        fMCMCH1Marginalized.clear();
-    } else {
-        // define 2-dimensional histograms for marginalization
-        for (unsigned i = 0; i < fParameters.Size(); ++i) {
-            BCParameter* p1 =  fParameters[i];
-            for (unsigned j = i + 1; j < fParameters.Size(); ++j) {
-                TH2D* h2 = 0;
-                BCParameter* p2 =  fParameters[j];
-                if (p2->FillHistograms() && p1->FillHistograms() && ! p2->Fixed() && ! p1->Fixed()) {
-                    h2 = new TH2D(Form("h2_%d_parameters_%i_vs_%i", BCLog::GetHIndex(), i, j), "",
-                                  p1->GetNbins(), p1->GetLowerLimit(), p1->GetUpperLimit(),
-                                  p2->GetNbins(), p2->GetLowerLimit(), p2->GetUpperLimit());
-
-                    // decorate histogram
-                    h2->SetXTitle(Form("%s", p1->GetLatexName().data()));
-                    h2->SetYTitle(Form("%s", p2->GetLatexName().data()));
-                    h2->SetStats(kFALSE);
-                }
-                fMCMCH2Marginalized.push_back(h2);
-            }
-        }
-    }
-    return 1;
-=======
     ofi << std::endl
         << " -----------------------------------------------------" << std::endl
         << " Summary" << std::endl
@@ -4395,67 +2832,11 @@
 
     // return total number of drawn histograms
     return nplots;
->>>>>>> a054ad74
 }
 
 // ---------------------------------------------------------
 unsigned BCEngineMCMC::PrintParameterPlot(std::string filename, int npar, double interval_content, std::vector<double> quantiles, bool rescale_ranges) const
 {
-<<<<<<< HEAD
-    // do user defined stuff
-    MCMCUserIterationInterface();
-}
-
-// ---------------------------------------------------------
-int BCEngineMCMC::SetMarginalized(unsigned index, TH1D* h)
-{
-    if (fMCMCH1Marginalized.size() <= index)
-        return 0;
-
-    if (h == 0)
-        return 0;
-
-    if (fMCMCH1Marginalized.size() == index)
-        fMCMCH1Marginalized.push_back(h);
-    else
-        fMCMCH1Marginalized[index] = h;
-
-    return index;
-}
-
-// ---------------------------------------------------------
-int BCEngineMCMC::SetMarginalized(unsigned index1, unsigned index2, TH2D* h)
-{
-    unsigned counter = 0;
-    unsigned index = 0;
-
-    // search for correct combination
-    for (unsigned i = 0; i < fParameters.Size(); i++)
-        for (unsigned j = 0; j < i; ++j) {
-            if (j == index1 && i == index2)
-                index = counter;
-            counter++;
-        }
-
-    if (fMCMCH2Marginalized.size() <= index)
-        return 0;
-
-    if (h == 0)
-        return 0;
-
-    if (fMCMCH2Marginalized.size() == index)
-        fMCMCH2Marginalized.push_back(h);
-    else
-        fMCMCH2Marginalized[index] = h;
-
-    return index;
-}
-
-// ---------------------------------------------------------
-BCEngineMCMC::MCMCThreadLocalStorage::MCMCThreadLocalStorage(const unsigned& dim) :
-    xLocal(dim, 0.0),
-    rng(new TRandom3(0))
-=======
 
     BCAux::ForceToBePDF(filename);
     if (filename.empty())
@@ -5059,7 +3440,6 @@
 
 // ---------------------------------------------------------
 unsigned BCEngineMCMC::UpdateFrequency(unsigned N) const
->>>>>>> a054ad74
 {
     int n = N / 10;
     if (n < 100)
@@ -5072,7 +3452,13 @@
 }
 
 // ---------------------------------------------------------
-<<<<<<< HEAD
+BCEngineMCMC::MCMCThreadLocalStorage::MCMCThreadLocalStorage(const unsigned& dim) :
+    xLocal(dim, 0.0),
+    rng(new TRandom3(0))
+{
+}
+
+// ---------------------------------------------------------
 BCEngineMCMC::MCMCThreadLocalStorage::MCMCThreadLocalStorage(const MCMCThreadLocalStorage& other)    :
     xLocal(other.xLocal),
     rng(new TRandom3(*other.rng))
@@ -5082,24 +3468,6 @@
 // ---------------------------------------------------------
 BCEngineMCMC::MCMCThreadLocalStorage& BCEngineMCMC::MCMCThreadLocalStorage::operator = (const MCMCThreadLocalStorage& other)
 {
-=======
-BCEngineMCMC::MCMCThreadLocalStorage::MCMCThreadLocalStorage(const unsigned& dim) :
-    xLocal(dim, 0.0),
-    rng(new TRandom3(0))
-{
-}
-
-// ---------------------------------------------------------
-BCEngineMCMC::MCMCThreadLocalStorage::MCMCThreadLocalStorage(const MCMCThreadLocalStorage& other)    :
-    xLocal(other.xLocal),
-    rng(new TRandom3(*other.rng))
-{
-}
-
-// ---------------------------------------------------------
-BCEngineMCMC::MCMCThreadLocalStorage& BCEngineMCMC::MCMCThreadLocalStorage::operator = (const MCMCThreadLocalStorage& other)
-{
->>>>>>> a054ad74
     xLocal = other.xLocal;
     if (rng) {
         // call = operator
@@ -5119,30 +3487,6 @@
 // ---------------------------------------------------------
 void BCEngineMCMC::SyncThreadStorage()
 {
-<<<<<<< HEAD
-    // always need as many local storage as #chains
-    const int n = fMCMCThreadLocalStorage.size() - fMCMCNChains;
-    if (n < 0) {
-        // fix return value of GetSeed()
-        fRandom->Rndm();
-
-        for (int i = 0; i < -n; ++i) {
-            // append one new storage
-            fMCMCThreadLocalStorage.push_back(MCMCThreadLocalStorage(fParameters.Size()));
-            // each chains gets a different seed
-            // We assume that fRandom always returns same seed, presumably as it has generated at least one random number
-            fMCMCThreadLocalStorage.back().rng->SetSeed(fRandom->GetSeed() + fMCMCThreadLocalStorage.size());
-        }
-    } else if (n > 0) {
-        for (int i = 0; i < n; ++i) {
-            fMCMCThreadLocalStorage.pop_back();
-        }
-    }
-
-    // update parameter size for each chain
-    for (unsigned i = 0 ; i < fMCMCThreadLocalStorage.size(); ++i)
-        fMCMCThreadLocalStorage[i].xLocal.assign(fParameters.Size(), 0.0);
-=======
     if ( fMCMCNChains > fMCMCThreadLocalStorage.size() )
         fRandom->Rndm();					// fix return value of GetSeed()
 
@@ -5388,5 +3732,4 @@
     n_samples_efficiency = n_eff;
 
     return *this;
->>>>>>> a054ad74
 }