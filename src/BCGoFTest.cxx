/*
 * Copyright (C) 2007-2014, the BAT core developer team
 * All rights reserved.
 *
 * For the licensing terms see doc/COPYING.
 * For documentation see http://mpp.mpg.de/bat
 */

// ---------------------------------------------------------

#include "BCGoFTest.h"

#include "BCDataPoint.h"
#include "BCDataSet.h"
#include "BCLog.h"
#include "BCParameter.h"

#include <TString.h>

#include <limits>

// ---------------------------------------------------------
BCGoFTest::BCGoFTest(const char* name)
    : BCModel(name)
    , fTestModel(NULL)
    , fOriginalLogLikelihood(std::numeric_limits<double>::infinity())
{
<<<<<<< HEAD
    // set original data set to zero
    fTemporaryDataSet = 0;

    // set test mode to zero
    fTestModel = 0;

    // reset pvalue and counter
    fPValue = 0;
    fPValueAbove = 0;
    fPValueBelow = 0;

    // reset loglikelihood and range
    fLogLikelihood = 0;
    fLogLikelihoodMin = 1e99;
    fLogLikelihoodMax = -1e99;

    // define new histogram
    fHistogramLogProb = 0;

    // set defaults for the MCMC
    MCMCSetNChains(5);
    MCMCSetNIterationsMax(100000);
    MCMCSetNIterationsRun(2000);
=======
    // reset pvalue and counter
    fPValue = -1;

    // set defaults for the MCMC
    MCMCSetNChains(5);
    MCMCSetNIterationsEfficiencyCheck(500);
    MCMCSetNIterationsConvergenceCheck(1000);
    MCMCSetNIterationsClearConvergenceStats(5000);
    MCMCSetNIterationsPreRunMax(100000);
    MCMCSetNIterationsPreRunMin(10000);
    MCMCSetNIterationsRun(2000);

    // add observable to hold distribution of log(prob)
    AddObservable("log_prob", -10, 10, "log(prob)");
>>>>>>> a054ad74
}

// ---------------------------------------------------------
BCGoFTest::BCGoFTest(BCModel* model, const char* name)
    : BCModel(name)
    , fTestModel(model)
    , fOriginalLogLikelihood(std::numeric_limits<double>::infinity())
{
    if (fName.empty() and fTestModel)
        SetName(Form("%s_GoFTest", fTestModel->GetName().data()));

    fPValue = -1;

    // set defaults for the MCMC
    MCMCSetNChains(5);
    MCMCSetNIterationsEfficiencyCheck(500);
    MCMCSetNIterationsConvergenceCheck(1000);
    MCMCSetNIterationsClearConvergenceStats(5000);
    MCMCSetNIterationsPreRunMax(100000);
    MCMCSetNIterationsPreRunMin(10000);
    MCMCSetNIterationsRun(2000);

    // add observable to hold distribution of log(prob)
    AddObservable("log_prob", -10, 10, "log(prob)");
}

// ---------------------------------------------------------
BCGoFTest::~BCGoFTest()
{
<<<<<<< HEAD
    // restore original data set

    // get number of data points and values
    int ndatapoints = fTemporaryDataSet->GetNDataPoints();
    int ndatavalues = fTemporaryDataSet->GetDataPoint(0)->GetNValues();

    for (int i = 0; i < ndatapoints; ++i)
        for (int j = 0; j < ndatavalues; ++j)
            fTestModel->GetDataSet()->GetDataPoint(i)->SetValue(j, fTemporaryDataSet->GetDataPoint(i)->GetValue(j));

    // restore data point limits
    for (unsigned int i = 0; i < GetNParameters(); ++i)
        fTestModel->SetDataBoundaries(
            fMapDataValue[i],
            GetParameter(i)->GetLowerLimit(),
            GetParameter(i)->GetUpperLimit());

    // delete temporary data set
    delete fTemporaryDataSet;
}

// ---------------------------------------------------------

double BCGoFTest::LogLikelihood(const std::vector<double>& parameters)
{
    // set the original data set to the new parameters
    for (int i = 0; i < int(parameters.size()); ++i)
        fTestModel->GetDataSet()->GetDataPoint(fMapDataPoint[i])->SetValue(fMapDataValue[i], parameters.at(i));

    // calculate likelihood at the point of the original parameters
    double loglikelihood = fTestModel->LogLikelihood(fDataSet->GetDataPoint(0)->GetValues());

=======
}

// ---------------------------------------------------------
double BCGoFTest::LogLikelihood(const std::vector<double>& parameters)
{
    // Update data set from parameter set
    for (unsigned i = 0; i < parameters.size(); ++i)
        fTestModel->GetDataSet()->GetDataPoint(fDataMap[i].first)->SetValue(fDataMap[i].second, parameters[i]);

    // calculate likelihood at the point of the original parameters with new data set
    double loglikelihood = fTestModel->LogLikelihood(fOriginalParameters);

    if (loglikelihood < fOriginalLogLikelihood)
        ++fPValueBelow;
    else
        ++fPValueAbove;

>>>>>>> a054ad74
    // return likelihood
    return loglikelihood;
}

// ---------------------------------------------------------
void BCGoFTest::CalculateObservables(const std::vector<double>& /*pars*/)
{
<<<<<<< HEAD
    int nchains = MCMCGetNChains();

    for (int i = 0; i < nchains; ++i) {
        // get likelihood at the point of the original parameters
        double loglikelihood = MCMCGetLogProbx(i);

        // calculate pvalue
        if (loglikelihood < fLogLikelihood)
            fPValueBelow++;
        else
            fPValueAbove++;

        // if histogram exists already, then fill it ...
        if (fHistogramLogProb)
            fHistogramLogProb->Fill(loglikelihood);
        // ...otherwise find range
        else {
            if (loglikelihood > fLogLikelihoodMax)
                fLogLikelihoodMax = loglikelihood;
            else if (loglikelihood < fLogLikelihoodMin)
                fLogLikelihoodMin = loglikelihood;
        }
    }
=======
    // Set log(prob) observable to log(prob)
    GetObservable(0)->Value(MCMCGetLogProbx(fMCMCCurrentChain));
>>>>>>> a054ad74
}

// ---------------------------------------------------------
void BCGoFTest::MCMCMetropolisPreRun()
{
<<<<<<< HEAD
    // check if the boundaries of the original data set exist.
    if (!fTestModel->GetFlagBoundaries()) {
        BCLog::OutError("BCGoFTest::SetTestDataPoint : Boundaries of the original data set are not defined.");
        return 0;
    }

    // reset histogram
    if (fHistogramLogProb) {
        delete fHistogramLogProb;
        fHistogramLogProb = 0;
    }

    // reset variables
    fPValue = 0;
    fPValueAbove = 0;
    fPValueBelow = 0;

    // create temporary data set ...
    fTemporaryDataSet = new BCDataSet();

    // ... and fill with the original one

    // get number of data points and values
    int ndatapoints = fTestModel->GetDataSet()->GetNDataPoints();
    int ndatavalues = fTestModel->GetDataSet()->GetDataPoint(0)->GetNValues();

    for (int i = 0; i < ndatapoints; ++i) {
        BCDataPoint* dp = new BCDataPoint(fTestModel->GetDataSet()->GetDataPoint(i)->GetValues());
        fTemporaryDataSet->AddDataPoint(dp);
    }

    // clear maps
    fMapDataPoint.clear();
    fMapDataValue.clear();

    int counter = 0;

    // remove parameters, but doesn't clear up memory
    fParameters = BCParameterSet();

    // loop through data points and values
    for (int i = 0; i < ndatapoints; ++i)
        for (int j = 0; j < ndatavalues; ++j) {
            // debugKK
            // needs to be fixed
            //         if (fTestModel->GetFixedDataAxis(j))
            //            continue;

            // add parameter to this model
            std::string parName = Form("parameter_%i", counter);
            AddParameter(
                parName.c_str(),
                fTestModel->GetDataPointLowerBoundary(j),
                fTestModel->GetDataPointUpperBoundary(j));

            // add another element to the maps
            fMapDataPoint.push_back(i);
            fMapDataValue.push_back(j);

            // increase counter
            counter ++;
        }

    // check if there are any non-fixed data values left
    if (counter == 0) {
        BCLog::OutError("BCGoFTest::SetTestDataPoint : No non-fixed data values left.");
        return 0;
    }

    // create a new data set containing the vector of parameters which
    // are to be tested
    BCDataPoint* datapoint = new BCDataPoint(parameters);
    BCDataSet* dataset = new BCDataSet();
    dataset->AddDataPoint(datapoint);

    // calculate likelihood of the original data set
    fLogLikelihood = fTestModel->LogLikelihood(parameters);

    // if data set has been set before, delete
    if (fDataSet)
        delete fDataSet;

    // set data set of this model
    fDataSet = dataset;

    // put proper range to new data set
    for (int i = 0; i < int(parameters.size()); ++i)
        SetDataBoundaries(
            i,
            fTestModel->GetParameter(i)->GetLowerLimit(),
            fTestModel->GetParameter(i)->GetUpperLimit());

    return 1;
}
=======
    // run usual pre run
    BCEngineMCMC::MCMCMetropolisPreRun();
>>>>>>> a054ad74

    // set histogramming range of log(prob) observable from pre-run results
    // size of likelihood range:
    double LL_min = MCMCGetStatistics().minimum[GetNParameters()];
    double LL_max = MCMCGetStatistics().maximum[GetNParameters()];

<<<<<<< HEAD
double BCGoFTest::GetCalculatedPValue(bool flag_histogram)
{
    // set histogram point to null
    fHistogramLogProb = 0;

    if (flag_histogram) {
        // perform first run to obtain limits for the log(likelihood)
        MarginalizeAll();

        // create histogram
        double D = fLogLikelihoodMax - fLogLikelihoodMin;
        fHistogramLogProb = new TH1D(Form("hist_%s_logprob", GetName().data()), ";ln(prob);N", 100, fLogLikelihoodMin - 0.1 * D, fLogLikelihoodMax + 0.1 * D);
        fHistogramLogProb->SetStats(kFALSE);
    } else {
    }

    // run MCMC
    MarginalizeAll();

    // check for convergence
    if (MCMCGetNIterationsConvergenceGlobal() < 0.) {
        BCLog::OutDetail(" --> MCMC did not converge in evaluation of the p-value.");
        return -1;
    }

    // calculate p-value
    fPValue = double(fPValueBelow) / double(fPValueBelow + fPValueAbove);

    // return p-value
    return fPValue;
=======
    // set proper range for observable: log(prob)
    GetObservable("log_prob")->SetLimits(LL_min - 0.1 * (LL_max - LL_min), LL_max + 0.1 * (LL_max - LL_min));
    GetObservable("log_prob")->FillHistograms(true, false);
>>>>>>> a054ad74
}

// ---------------------------------------------------------
double BCGoFTest::CalculatePValue(const std::vector<double>& parameters)
{
    // check if the boundaries of the original data set exist.
    if (!fTestModel->GetDataSet()->BoundsExist()) {
        BCLog::OutError("BCGoFTest::SetTestDataPoint : Boundaries of the original data set are not defined.");
        return -1;
    }

    // reset variables
    fPValue = 0;
    fPValueAbove = 0;
    fPValueBelow = 0;

    // store test model's data set in this object
    SetDataSet(fTestModel->GetDataSet());
    // create cop of data set and place into test model
    fTestModel->SetDataSet(new BCDataSet(*fDataSet));

    // clear map & reserce space
    fDataMap.clear();
    fDataMap.reserve(fTestModel->GetDataSet()->GetNDataPoints() * fTestModel->GetDataSet()->GetNValuesPerPoint());

    // remove existing parameters
    fParameters.Clear(true);

    // loop through data points and values
    int counter = 0;
    for (unsigned i = 0; i < fTestModel->GetDataSet()->GetNDataPoints(); ++i)
        for (unsigned j = 0; j < fTestModel->GetDataSet()->GetNValuesPerPoint(); ++j) {
            // skip fixed data axes
            if (fTestModel->GetDataSet()->IsFixed(j))
                continue;

            // add parameter to this model corresponding to data value j of data point i
            AddParameter(Form("parameter_%i", counter++), fTestModel->GetDataSet()->GetLowerBound(j), fTestModel->GetDataSet()->GetUpperBound(j));

            // add element to the map
            fDataMap.push_back(std::make_pair(i, j));
        }

    // do not use histograms to record MCMC for parameters created above
    fParameters.FillHistograms(false);

    // check if there are any non-fixed data values left
    if (counter == 0) {
        BCLog::OutError("BCGoFTest::SetTestDataPoint : No non-fixed data values left.");
        return -1;
    }

    // store parameters to be tested
    fOriginalParameters = parameters;

    // calculate likelihood of the original data set
    fOriginalLogLikelihood = fTestModel->LogLikelihood(fOriginalParameters);

    // run MCMC
    MarginalizeAll(BCIntegrate::kMargMetropolis);

    // check for convergence
    if (MCMCGetNIterationsConvergenceGlobal() < 0.) {
        BCLog::OutDetail(" --> MCMC did not converge in evaluation of the p-value.");
        return -1;
    }

    // calculate p-value
    fPValue = 1.* fPValueBelow / (fPValueBelow + fPValueAbove);

    // restore original data set
    fTestModel->SetDataSet(fDataSet);
    // remove this object's access to data set
    SetDataSet(0);

    // return p-value
    return fPValue;
}<|MERGE_RESOLUTION|>--- conflicted
+++ resolved
@@ -25,31 +25,6 @@
     , fTestModel(NULL)
     , fOriginalLogLikelihood(std::numeric_limits<double>::infinity())
 {
-<<<<<<< HEAD
-    // set original data set to zero
-    fTemporaryDataSet = 0;
-
-    // set test mode to zero
-    fTestModel = 0;
-
-    // reset pvalue and counter
-    fPValue = 0;
-    fPValueAbove = 0;
-    fPValueBelow = 0;
-
-    // reset loglikelihood and range
-    fLogLikelihood = 0;
-    fLogLikelihoodMin = 1e99;
-    fLogLikelihoodMax = -1e99;
-
-    // define new histogram
-    fHistogramLogProb = 0;
-
-    // set defaults for the MCMC
-    MCMCSetNChains(5);
-    MCMCSetNIterationsMax(100000);
-    MCMCSetNIterationsRun(2000);
-=======
     // reset pvalue and counter
     fPValue = -1;
 
@@ -64,7 +39,6 @@
 
     // add observable to hold distribution of log(prob)
     AddObservable("log_prob", -10, 10, "log(prob)");
->>>>>>> a054ad74
 }
 
 // ---------------------------------------------------------
@@ -94,40 +68,6 @@
 // ---------------------------------------------------------
 BCGoFTest::~BCGoFTest()
 {
-<<<<<<< HEAD
-    // restore original data set
-
-    // get number of data points and values
-    int ndatapoints = fTemporaryDataSet->GetNDataPoints();
-    int ndatavalues = fTemporaryDataSet->GetDataPoint(0)->GetNValues();
-
-    for (int i = 0; i < ndatapoints; ++i)
-        for (int j = 0; j < ndatavalues; ++j)
-            fTestModel->GetDataSet()->GetDataPoint(i)->SetValue(j, fTemporaryDataSet->GetDataPoint(i)->GetValue(j));
-
-    // restore data point limits
-    for (unsigned int i = 0; i < GetNParameters(); ++i)
-        fTestModel->SetDataBoundaries(
-            fMapDataValue[i],
-            GetParameter(i)->GetLowerLimit(),
-            GetParameter(i)->GetUpperLimit());
-
-    // delete temporary data set
-    delete fTemporaryDataSet;
-}
-
-// ---------------------------------------------------------
-
-double BCGoFTest::LogLikelihood(const std::vector<double>& parameters)
-{
-    // set the original data set to the new parameters
-    for (int i = 0; i < int(parameters.size()); ++i)
-        fTestModel->GetDataSet()->GetDataPoint(fMapDataPoint[i])->SetValue(fMapDataValue[i], parameters.at(i));
-
-    // calculate likelihood at the point of the original parameters
-    double loglikelihood = fTestModel->LogLikelihood(fDataSet->GetDataPoint(0)->GetValues());
-
-=======
 }
 
 // ---------------------------------------------------------
@@ -145,7 +85,6 @@
     else
         ++fPValueAbove;
 
->>>>>>> a054ad74
     // return likelihood
     return loglikelihood;
 }
@@ -153,180 +92,24 @@
 // ---------------------------------------------------------
 void BCGoFTest::CalculateObservables(const std::vector<double>& /*pars*/)
 {
-<<<<<<< HEAD
-    int nchains = MCMCGetNChains();
-
-    for (int i = 0; i < nchains; ++i) {
-        // get likelihood at the point of the original parameters
-        double loglikelihood = MCMCGetLogProbx(i);
-
-        // calculate pvalue
-        if (loglikelihood < fLogLikelihood)
-            fPValueBelow++;
-        else
-            fPValueAbove++;
-
-        // if histogram exists already, then fill it ...
-        if (fHistogramLogProb)
-            fHistogramLogProb->Fill(loglikelihood);
-        // ...otherwise find range
-        else {
-            if (loglikelihood > fLogLikelihoodMax)
-                fLogLikelihoodMax = loglikelihood;
-            else if (loglikelihood < fLogLikelihoodMin)
-                fLogLikelihoodMin = loglikelihood;
-        }
-    }
-=======
     // Set log(prob) observable to log(prob)
     GetObservable(0)->Value(MCMCGetLogProbx(fMCMCCurrentChain));
->>>>>>> a054ad74
 }
 
 // ---------------------------------------------------------
 void BCGoFTest::MCMCMetropolisPreRun()
 {
-<<<<<<< HEAD
-    // check if the boundaries of the original data set exist.
-    if (!fTestModel->GetFlagBoundaries()) {
-        BCLog::OutError("BCGoFTest::SetTestDataPoint : Boundaries of the original data set are not defined.");
-        return 0;
-    }
-
-    // reset histogram
-    if (fHistogramLogProb) {
-        delete fHistogramLogProb;
-        fHistogramLogProb = 0;
-    }
-
-    // reset variables
-    fPValue = 0;
-    fPValueAbove = 0;
-    fPValueBelow = 0;
-
-    // create temporary data set ...
-    fTemporaryDataSet = new BCDataSet();
-
-    // ... and fill with the original one
-
-    // get number of data points and values
-    int ndatapoints = fTestModel->GetDataSet()->GetNDataPoints();
-    int ndatavalues = fTestModel->GetDataSet()->GetDataPoint(0)->GetNValues();
-
-    for (int i = 0; i < ndatapoints; ++i) {
-        BCDataPoint* dp = new BCDataPoint(fTestModel->GetDataSet()->GetDataPoint(i)->GetValues());
-        fTemporaryDataSet->AddDataPoint(dp);
-    }
-
-    // clear maps
-    fMapDataPoint.clear();
-    fMapDataValue.clear();
-
-    int counter = 0;
-
-    // remove parameters, but doesn't clear up memory
-    fParameters = BCParameterSet();
-
-    // loop through data points and values
-    for (int i = 0; i < ndatapoints; ++i)
-        for (int j = 0; j < ndatavalues; ++j) {
-            // debugKK
-            // needs to be fixed
-            //         if (fTestModel->GetFixedDataAxis(j))
-            //            continue;
-
-            // add parameter to this model
-            std::string parName = Form("parameter_%i", counter);
-            AddParameter(
-                parName.c_str(),
-                fTestModel->GetDataPointLowerBoundary(j),
-                fTestModel->GetDataPointUpperBoundary(j));
-
-            // add another element to the maps
-            fMapDataPoint.push_back(i);
-            fMapDataValue.push_back(j);
-
-            // increase counter
-            counter ++;
-        }
-
-    // check if there are any non-fixed data values left
-    if (counter == 0) {
-        BCLog::OutError("BCGoFTest::SetTestDataPoint : No non-fixed data values left.");
-        return 0;
-    }
-
-    // create a new data set containing the vector of parameters which
-    // are to be tested
-    BCDataPoint* datapoint = new BCDataPoint(parameters);
-    BCDataSet* dataset = new BCDataSet();
-    dataset->AddDataPoint(datapoint);
-
-    // calculate likelihood of the original data set
-    fLogLikelihood = fTestModel->LogLikelihood(parameters);
-
-    // if data set has been set before, delete
-    if (fDataSet)
-        delete fDataSet;
-
-    // set data set of this model
-    fDataSet = dataset;
-
-    // put proper range to new data set
-    for (int i = 0; i < int(parameters.size()); ++i)
-        SetDataBoundaries(
-            i,
-            fTestModel->GetParameter(i)->GetLowerLimit(),
-            fTestModel->GetParameter(i)->GetUpperLimit());
-
-    return 1;
-}
-=======
     // run usual pre run
     BCEngineMCMC::MCMCMetropolisPreRun();
->>>>>>> a054ad74
 
     // set histogramming range of log(prob) observable from pre-run results
     // size of likelihood range:
     double LL_min = MCMCGetStatistics().minimum[GetNParameters()];
     double LL_max = MCMCGetStatistics().maximum[GetNParameters()];
 
-<<<<<<< HEAD
-double BCGoFTest::GetCalculatedPValue(bool flag_histogram)
-{
-    // set histogram point to null
-    fHistogramLogProb = 0;
-
-    if (flag_histogram) {
-        // perform first run to obtain limits for the log(likelihood)
-        MarginalizeAll();
-
-        // create histogram
-        double D = fLogLikelihoodMax - fLogLikelihoodMin;
-        fHistogramLogProb = new TH1D(Form("hist_%s_logprob", GetName().data()), ";ln(prob);N", 100, fLogLikelihoodMin - 0.1 * D, fLogLikelihoodMax + 0.1 * D);
-        fHistogramLogProb->SetStats(kFALSE);
-    } else {
-    }
-
-    // run MCMC
-    MarginalizeAll();
-
-    // check for convergence
-    if (MCMCGetNIterationsConvergenceGlobal() < 0.) {
-        BCLog::OutDetail(" --> MCMC did not converge in evaluation of the p-value.");
-        return -1;
-    }
-
-    // calculate p-value
-    fPValue = double(fPValueBelow) / double(fPValueBelow + fPValueAbove);
-
-    // return p-value
-    return fPValue;
-=======
     // set proper range for observable: log(prob)
     GetObservable("log_prob")->SetLimits(LL_min - 0.1 * (LL_max - LL_min), LL_max + 0.1 * (LL_max - LL_min));
     GetObservable("log_prob")->FillHistograms(true, false);
->>>>>>> a054ad74
 }
 
 // ---------------------------------------------------------
