--- conflicted
+++ resolved
@@ -22,31 +22,13 @@
 #include <Math/PdfFuncMathCore.h>
 #include <Math/QuantFuncMathCore.h>
 
-<<<<<<< HEAD
-namespace BCMath
-{
-
-static unsigned int nCacheFact = 10000;
-static double* logfact = 0;
-
-=======
->>>>>>> a054ad74
 // ---------------------------------------------------------
 double BCMath::LogGaus(double x, double mean, double sigma, bool norm)
 {
-<<<<<<< HEAD
-    // if we have a delta function, return fixed value
-    if (sigma == 0.)
-        return 0;
-
-    // if sigma is negative use absolute value
-    if (sigma < 0.)
-=======
     if (sigma == 0.)							// delta function !
         return (fabs(x - mean) < std::numeric_limits<double>::epsilon()) ? std::numeric_limits<double>::infinity() : 0;
 
     if (sigma < 0.)						// if sigma is negative use absolute value
->>>>>>> a054ad74
         sigma *= -1.;
 
     double arg = (x - mean) / sigma;
@@ -56,38 +38,13 @@
     if (!norm)
         return result;
 
-<<<<<<< HEAD
-    // subtract the log of the denominator of the normalization constant
-    // and return
-    return result - log(sqrt(2. * M_PI) * sigma);
-=======
     // return result with subtraction of log of normalization constant
     return result - log(sqrt(2 * M_PI) * sigma);
->>>>>>> a054ad74
 }
 
 // ---------------------------------------------------------
 double BCMath::LogPoisson(double x, double lambda)
 {
-<<<<<<< HEAD
-    if (par > 899)
-        return LogGaus(x, par, sqrt(par), true);
-
-    if (x < 0)
-        return 0;
-
-    if (x == 0.)
-        return -par;
-
-    return x * log(par) - par - ApproxLogFact(x);
-}
-
-// ---------------------------------------------------------
-
-double ApproxBinomial(int n, int k, double p)
-{
-    return exp(LogApproxBinomial(n, k, p));
-=======
     if (x < 0)
         return -std::numeric_limits<double>::infinity();
 
@@ -101,29 +58,11 @@
         return -lambda;
 
     return x * log(lambda) - lambda - ApproxLogFact(x);
->>>>>>> a054ad74
 }
 
 // ---------------------------------------------------------
 double BCMath::LogApproxBinomial(unsigned n, unsigned k, double p)
 {
-<<<<<<< HEAD
-    // check p
-    if (p == 0)
-        return -1e99;
-
-    else if (p == 1)
-        return 0;
-
-    // switch parameters if n < k
-    if (n < k) {
-        int a = n;
-        n = k;
-        k = a;
-    }
-
-    return LogBinomFactor(n, k) + (double) k * log(p) + (double) (n - k) * log(1. - p);
-=======
     if (k < n)										// impose k < n requirement
         return LogApproxBinomial(k, n, p);
 
@@ -137,7 +76,6 @@
         return (k == n) ? 0 : -std::numeric_limits<double>::infinity();
 
     return LogBinomFactor(n, k) + k * log(p) + (n - k) * log(1 - p);
->>>>>>> a054ad74
 }
 
 // ---------------------------------------------------------
@@ -148,43 +86,15 @@
 
 namespace
 {
-<<<<<<< HEAD
-    // switch parameters if n < k
-    if (n < k) {
-        int a = n;
-        n = k;
-        k = a;
-    }
-
-    if (n == k || k == 0)
-        return 0.;
-    if (k == 1 || k == n - 1)
-        return log((double) n);
-
-    // if no approximation needed
-    if ( n < BCMATH_NFACT_ALIMIT || (n < (int) BCMath::nCacheFact &&  (n - k) < 10) )
-        return LogNoverK(n, k);
-
-    // calculate final log(n over k) using approximations if necessary
-    return ApproxLogFact((double)n) - ApproxLogFact((double)k) - ApproxLogFact((double)(n - k));
-=======
 /**
  * Vector of cached log factorials.
  * Hidden in anonymous namespace. */
 static std::vector<double> CachedLogFactorials;
->>>>>>> a054ad74
 }
 
 // ---------------------------------------------------------
 double BCMath::LogBinomFactor(unsigned n, unsigned k)
 {
-<<<<<<< HEAD
-    if (x > BCMath::nCacheFact)
-        return x * log(x) - x + log(x * (1. + 4. * x * (1. + 2. * x))) / 6. + log(M_PI) / 2.;
-
-    else
-        return LogFact(static_cast<int>(floor(x + 0.5f)));
-=======
     if (n < k)										// impose k < n requirement
         return LogBinomFactor(k, n);
 
@@ -199,57 +109,22 @@
 
     // calculate final log(n over k) using approximations if necessary
     return ApproxLogFact((double)n) - ApproxLogFact((double)k) - ApproxLogFact((double)(n - k));
->>>>>>> a054ad74
 }
 
 // ---------------------------------------------------------
 double BCMath::ApproxLogFact(double x)
 {
-<<<<<<< HEAD
-    // return NaN for negative argument
-    if (n < 0)
-        return std::numeric_limits<double>::quiet_NaN();
-
-    // cache the factorials on first call
-    if ( !BCMath::logfact) {
-        BCMath::logfact = new double[BCMath::nCacheFact + 1];
-        double tmplogfact = 0;
-        BCMath::logfact[0] = tmplogfact;
-        for (unsigned int i = 1; i <= BCMath::nCacheFact; i++) {
-            tmplogfact += log((double) i);
-            BCMath::logfact[i] = tmplogfact;
-        }
-    }
-
-    // return cached value if available
-    if (n <= (int) BCMath::nCacheFact)
-        return BCMath::logfact[n];
-
-    // calculate factorial starting from the highest cached value
-    double ln(0.);
-    if (BCMath::logfact)
-        ln = BCMath::logfact[nCacheFact];
-
-    for (int i = BCMath::nCacheFact + 1; i <= n; i++)
-        ln += log((double) i);
-
-    return ln;
-=======
     if (x < 0)
         return std::numeric_limits<double>::quiet_NaN();
     unsigned n = static_cast<unsigned>(floor(x + 0.5));
     if (n < CachedLogFactorials.size())
         return CachedLogFactorials[n];
     return x * log(x) - x + log(x * (1 + 4 * x * (1 + 2 * x))) / 6 + log(M_PI) / 2;
->>>>>>> a054ad74
 }
 
 // ---------------------------------------------------------
 double BCMath::LogFact(unsigned n)
 {
-<<<<<<< HEAD
-    nCacheFact = n;
-=======
     // return cached value if available
     if (n < CachedLogFactorials.size())
         return CachedLogFactorials[n];
@@ -260,36 +135,11 @@
         logfact += log((double)i);
 
     return logfact;
->>>>>>> a054ad74
 }
 
 // ---------------------------------------------------------
 unsigned BCMath::CacheFactorials(unsigned n)
 {
-<<<<<<< HEAD
-    // switch parameters if n < k
-    if (n < k) {
-        int a = n;
-        n = k;
-        k = a;
-    }
-
-    if (n == k || k == 0)
-        return 0.;
-    if (k == 1 || k == n - 1)
-        return log((double) n);
-
-    int lmax = std::max(k, n - k);
-    int lmin = std::min(k, n - k);
-
-    double ln = 0.;
-
-    for (int i = n; i > lmax; i--)
-        ln += log((double) i);
-    ln -= LogFact(lmin);
-
-    return ln;
-=======
     if (n < CachedLogFactorials.size())
         // log factorials have already been cached up to n
         return CachedLogFactorials.size();
@@ -314,30 +164,12 @@
  * Caches first factorials statically.
  * Hide in anonymous namespace. */
 static unsigned cached_factorials = BCMath::CacheFactorials(899);
->>>>>>> a054ad74
 }
 
 // ---------------------------------------------------------
 int BCMath::Nint(double x)
 {
-<<<<<<< HEAD
-    // round to integer
-    int i;
-
-    if (x >= 0) {
-        i = (int) (x + .5);
-        if (x + .5 == (double) i && (i & 1))
-            i--;
-    } else {
-        i = int(x - 0.5);
-        if (x - 0.5 == double(i) && (i & 1))
-            i++;
-    }
-
-    return i;
-=======
     return static_cast<int>(((x > 0) ? 1 : -1) * floor(fabs(x) + 0.5));
->>>>>>> a054ad74
 }
 
 // ---------------------------------------------------------
@@ -387,20 +219,12 @@
 {
     if (x < 0) {
         BCLog::OutWarning("BCMath::LogChi2 : parameter cannot be negative!");
-<<<<<<< HEAD
-        return -1e99;
-=======
         return -std::numeric_limits<double>::infinity();
->>>>>>> a054ad74
     }
 
     if (x == 0 && n == 1) {
         BCLog::OutWarning("BCMath::LogChi2 : returned value is infinity!");
-<<<<<<< HEAD
-        return 1e99;
-=======
         return std::numeric_limits<double>::infinity();
->>>>>>> a054ad74
     }
 
     double nOver2 = ((double) n) / 2.;
@@ -413,11 +237,7 @@
 {
     if (sigma <= 0 || gamma <= 0) {
         BCLog::OutWarning("BCMath::LogVoigtian : widths are negative or zero!");
-<<<<<<< HEAD
-        return -1e99;
-=======
         return -std::numeric_limits<double>::infinity();
->>>>>>> a054ad74
     }
 
     return log(TMath::Voigt(x, sigma, gamma));
@@ -462,22 +282,13 @@
 }
 
 // ---------------------------------------------------------
-<<<<<<< HEAD
-// wrapper with signature to construct a TF1
-double chi2(double* x, double* par)
-=======
 double BCMath::chi2(double* x, double* par)
->>>>>>> a054ad74
 {
     return ROOT::Math::chisquared_pdf(x[0], par[0]);
 }
 
 // ---------------------------------------------------------
-<<<<<<< HEAD
-void RandomChi2(std::vector<double>& randoms, int K)
-=======
 void BCMath::RandomChi2(std::vector<double>& randoms, int K)
->>>>>>> a054ad74
 {
     // fixed upper cutoff to 1000, might be too small
     TF1* f = new TF1("chi2", chi2, 0.0, 1000, 1);
@@ -492,28 +303,6 @@
 }
 
 // ---------------------------------------------------------
-<<<<<<< HEAD
-TH1D* ECDF(const std::vector<double>& data)
-{
-    int N = data.size();
-
-    std::set<double> uniqueObservations;
-    // sort and filter out multiple instances
-    for (int i = 0; i < N; ++i)
-        uniqueObservations.insert(data[i]);
-
-    // extract lower edges for CDF histogram
-    unsigned nUnique = uniqueObservations.size();
-    std::vector<double> lowerEdges(nUnique);
-
-    // traverse the set
-    std::set<double>::iterator iter;
-    int counter = 0;
-    for (iter = uniqueObservations.begin(); iter != uniqueObservations.end(); ++iter) {
-        lowerEdges[counter] = *iter;
-        counter++;
-    }
-=======
 TH1D* BCMath::ECDF(const std::vector<double>& data)
 {
 
@@ -524,35 +313,10 @@
     // remove duplicates
     std::vector<double>::iterator last = std::unique(bins.begin(), bins.end());
     bins.erase(last, bins.end());
->>>>>>> a054ad74
 
     // create histogram where
     // lower edge of first bin = min. data
     // upper edge of last bin = max. data
-<<<<<<< HEAD
-    TH1D* ECDF = new TH1D("ECDF", "Empirical cumulative distribution function", nUnique - 1, &lowerEdges[0]);
-
-    // fill the data in to find multiplicities
-    for (int i = 0; i < N; ++i)
-        ECDF->Fill(data[i]);
-
-    // just in case, empty the underflow
-    ECDF->SetBinContent(0, 0.0);
-
-    // construct the ecdf
-    for (int nBin = 1; nBin <= ECDF->GetNbinsX(); nBin++) {
-        double previousBin = ECDF->GetBinContent(nBin - 1);
-        double thisBin = ECDF->GetBinContent(nBin) / double(N);
-        ECDF->SetBinContent(nBin, thisBin + previousBin);
-
-        // the uncertainty is only correctly estimated in the model
-        ECDF->SetBinError(nBin, 0.0);
-    }
-
-    // set the endpoint to 1, so all larger values are at CDF=1
-    ECDF->SetBinContent(ECDF->GetNbinsX() + 1, 1.);
-
-=======
     TH1D* ECDF = new TH1D("ECDF", "Empirical cumulative distribution function", bins.size() - 1, &bins[0]);
 
     // fill the data in to find multiplicities
@@ -570,7 +334,6 @@
         ECDF->SetBinError(nBin, 0.0);
     }
 
->>>>>>> a054ad74
     // adjust for nice plotting
     ECDF->SetMinimum(0.);
     ECDF->SetMaximum(1.);
@@ -580,11 +343,7 @@
 
 // ---------------------------------------------------------
 
-<<<<<<< HEAD
-std::vector<int> longestRuns(const std::vector<bool>& bitStream)
-=======
 std::vector<int> BCMath::longestRuns(const std::vector<bool>& bitStream)
->>>>>>> a054ad74
 {
     // initialize counter variables
     unsigned int maxRunAbove, maxRunBelow, currRun;
@@ -637,11 +396,7 @@
 }
 // ---------------------------------------------------------
 
-<<<<<<< HEAD
-std::vector<double> longestRunsChi2(
-=======
 std::vector<double> BCMath::longestRunsChi2(
->>>>>>> a054ad74
     const std::vector<double>& yMeasured,
     const std::vector<double>& yExpected, const std::vector<double>& sigma)
 {
@@ -704,10 +459,9 @@
     runs.at(1) = maxRunAbove;
 
     return runs;
-<<<<<<< HEAD
-}
-// ---------------------------------------------------------
-double longestRunFrequency(unsigned longestObserved, unsigned int nTrials)
+}
+// ---------------------------------------------------------
+double BCMath::longestRunFrequency(unsigned longestObserved, unsigned int nTrials)
 {
     // can't observe run that's longer than the whole sequence
     if (longestObserved >= nTrials)
@@ -749,178 +503,16 @@
     prob *= pow(2., -double(n));
 
     return prob;
-=======
->>>>>>> a054ad74
-}
-// ---------------------------------------------------------
-<<<<<<< HEAD
-double Rvalue(const std::vector<double>& chain_means, const std::vector<double>& chain_variances,
-              const unsigned& chain_length, const bool& strict)  throw (std::invalid_argument, std::domain_error)
-{
-    if (chain_means.size() != chain_variances.size())
-        throw std::invalid_argument("BCMath::RValue: chain means and chain variances are not aligned!");
-
-    const double n = chain_length;
-    const double m = chain_means.size();
-
-    if (m <= 1)
-        throw std::invalid_argument("BCMath:RValue: Need at least two chains to compute R-value!");
-
-    // init
-    double variance_of_means = 0.0;
-    double mean_of_means = 0.0;
-    double mean_of_variances = 0.0;
-    double variance_of_variances = 0.0;
-
-    // use Welford's method here as well with temporary variables
-    double previous_mean_of_means = 0;
-    double previous_mean_of_variances = 0;
-    for (unsigned i = 0 ; i < m ; ++i) {
-        if (0 == i) {
-            mean_of_means = chain_means.front();
-            variance_of_means = 0;
-            mean_of_variances = chain_variances.front();
-            variance_of_variances = 0;
-
-            continue;
-        }
-
-        // temporarily store previous mean of step (i-1)
-        previous_mean_of_means = mean_of_means;
-        previous_mean_of_variances = mean_of_variances;
-
-        // update step
-        mean_of_means += (chain_means[i] - previous_mean_of_means) / (i + 1.0);
-        variance_of_means += (chain_means[i] - previous_mean_of_means) * (chain_means[i] - mean_of_means);
-        mean_of_variances += (chain_variances[i] - previous_mean_of_variances) / (i + 1.0);
-        variance_of_variances += (chain_variances[i] - previous_mean_of_variances) * (chain_variances[i] - mean_of_variances);
-    }
-
-    variance_of_means /= m - 1.0;
-    variance_of_variances /= m - 1.0;
-
-    //use Gelman/Rubin notation
-    double B = variance_of_means * n;
-    double W = mean_of_variances;
-    double sigma_squared = (n - 1.0) / n * W + B / n;
-
-    // avoid case with no variance whatsoever
-    if (0.0 == W && 0.0 == B) {
-        BCLog::OutDebug("BCMath::Rvalue: All samples in all chains identical!");
-        return 1.0;
-    }
-    // avoid NaN due to divide by zero
-    if (0.0 == W) {
-        BCLog::OutDebug("BCMath::Rvalue: W = 0. Avoiding R = NaN.");
-        return std::numeric_limits<double>::max();
-    }
-
-    // the lax implementation stops here
-    if (!strict)
-        return sqrt(sigma_squared / W);
-
-    //estimated scale reduction
-    double R = 0.0;
-
-    // compute covariances using the means from above
-    double covariance_22 = 0.0; // cov(s_i^2, \bar{x_i}^2
-    double covariance_21 = 0.0; // cov(s_i^2, \bar{x_i}
-
-    for (unsigned i = 0 ; i < m ; ++i) {
-        covariance_21 += (chain_variances[i] - mean_of_variances) * (chain_means.at(i) - mean_of_means);
-        covariance_22 += (chain_variances[i] - mean_of_variances) * (chain_means[i] * chain_means[i] - mean_of_means * mean_of_means);
-    }
-
-    covariance_21 /= m - 1.0;
-    covariance_22 /= m - 1.0;
-
-    // scale of t-distribution
-    double V = sigma_squared + B / (m * n);
-
-    // estimation of scale variance
-    double a = (n - 1.0) * (n - 1.0) / (n * n * m) * variance_of_variances;
-    double b = (m + 1) * (m + 1) / (m * n * m * n) * 2.0 / (m - 1) * B * B;
-    double c = 2.0 * (m + 1.0) * (n - 1.0) / (m * n * n) * n / m * (covariance_22 - 2.0 * mean_of_means * covariance_21);
-    double variance_of_V = a + b + c;
-
-    // degrees of freedom of t-distribution
-    double df = 2.0 * V * V / variance_of_V;
-
-    if (df <= 2) {
-        BCLog::OutDebug(Form("BCMath::Rvalue: DoF (%g) below 2. Avoiding R = NaN.", df));
-        return std::numeric_limits<double>::max();;
-    }
-
-    // sqrt of estimated scale reduction if sampling were continued
-    R = sqrt(V / W * df / (df - 2.0));
-
-    // R smaller, but close to 1 is OK.
-    if (R < 0.99 && n > 100)
-        throw std::domain_error(Form("BCMath::Rvalue: %g < 0.99. Check for a bug in the implementation!", R));
-
-    return R;
-}
-
-// ---------------------------------------------------------
-double CorrectPValue(const double& pvalue, const unsigned& npar, const unsigned& nobservations) throw (std::domain_error)
-=======
-double BCMath::longestRunFrequency(unsigned longestObserved, unsigned int nTrials)
-{
-    // can't observe run that's longer than the whole sequence
-    if (longestObserved >= nTrials)
-        return 0.;
-
-    // return value
-    double prob = 0.;
-
-    // short cuts
-    typedef unsigned int uint;
-    uint Lobs = longestObserved;
-    uint n = nTrials;
-
-    // the result of the inner loop is the cond. P given r successes
-    double conditionalProb;
-
-    /* first method: use the gamma function for the factorials: bit slower and more inaccurate
-     * in fact may return NaN for n >= 1000.
-     * alternative using log factorial approximations, is faster and more accurate
-     */
-
-    double tempLog = 0;
-    for (uint r = 0; r <= n; r++) {
-        conditionalProb = 0.0;
-
-        for (uint i = 1; (i <= n - r + 1) && (i <= uint(r / double(Lobs + 1))); i++) {
-            tempLog = ApproxLogFact(n - i * (Lobs + 1)) - ApproxLogFact(i)
-                      - ApproxLogFact(n - r - i + 1)
-                      - ApproxLogFact(r - i * (Lobs + 1));
-            if (i % 2)
-                conditionalProb += exp(tempLog);
-            else
-                conditionalProb -= exp(tempLog);
-        }
-        prob += (1 + n - r) * conditionalProb;
-    }
-
-    // Bernoulli probability of each permutation
-    prob *= pow(2., -double(n));
-
-    return prob;
 }
 
 // ---------------------------------------------------------
 double BCMath::CorrectPValue(const double& pvalue, const unsigned& npar, const unsigned& nobservations) throw (std::domain_error)
->>>>>>> a054ad74
 {
     // avoid pathologies
     if (pvalue < 0 or pvalue > 1)
         throw std::domain_error(Form("BCMath::CorrectPValue: pvalue (%g) out of range", pvalue));
 
-<<<<<<< HEAD
-    if (pvalue < 1e-150)
-=======
     if (pvalue < std::numeric_limits<double>::epsilon())
->>>>>>> a054ad74
         return 0;
 
     // dof = nobs - npar
@@ -939,13 +531,8 @@
 }
 
 // ---------------------------------------------------------
-<<<<<<< HEAD
-double FastPValue(const std::vector<unsigned>& observed, const std::vector<double>& expected,
-                  unsigned nIterations, unsigned seed) throw (std::invalid_argument)
-=======
 double BCMath::FastPValue(const std::vector<unsigned>& observed, const std::vector<double>& expected,
                           unsigned nIterations, unsigned seed) throw (std::invalid_argument)
->>>>>>> a054ad74
 {
     size_t nbins = observed.size();
     if (nbins != expected.size()) {
@@ -1023,9 +610,4 @@
 
     // calculate p-value
     return double(counter_pvalue) / nIterations;
-<<<<<<< HEAD
-}
-} // end of namespace BCMath
-=======
-}
->>>>>>> a054ad74
+}