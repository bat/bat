--- conflicted
+++ resolved
@@ -28,11 +28,6 @@
 bool BCLog::fFirstOutputDone = false;
 
 const char* BCLog::fVersion = VERSION;
-<<<<<<< HEAD
-
-int BCLog::fHindex = 0;
-=======
->>>>>>> a054ad74
 
 // ---------------------------------------------------------
 
@@ -50,7 +45,6 @@
 // ---------------------------------------------------------
 
 void BCLog::OpenLog(const char* filename, BCLog::LogLevel loglevelfile, BCLog::LogLevel loglevelscreen)
-<<<<<<< HEAD
 {
     // suppress the ROOT Info printouts
     gErrorIgnoreLevel = 2000;
@@ -72,50 +66,6 @@
 
 // ---------------------------------------------------------
 
-void BCLog::OpenLog(const char* filename)
-{
-    BCLog::OpenLog(filename, BCLog::debug, BCLog::summary);
-}
-
-// ---------------------------------------------------------
-
-void BCLog::OpenLog()
-{
-    BCLog::OpenLog("log.txt", BCLog::debug, BCLog::summary);
-}
-=======
-{
-    // suppress the ROOT Info printouts
-    gErrorIgnoreLevel = 2000;
->>>>>>> a054ad74
-
-    // open log file
-    BCLog::fOutputStream.open(filename);
-
-<<<<<<< HEAD
-bool BCLog::IsOpen()
-{
-    return BCLog::fOutputStream.is_open();
-}
-=======
-    if (!BCLog::fOutputStream.is_open()) {
-        std::cerr << " Could not open log file " << filename << ". " << std::endl;
-        return;
-    }
->>>>>>> a054ad74
-
-    // set log level
-    BCLog::SetLogLevelFile(loglevelfile);
-    BCLog::SetLogLevelScreen(loglevelscreen);
-
-<<<<<<< HEAD
-void BCLog::CloseLog()
-{
-    BCLog::fOutputStream.close();
-}
-
-// ---------------------------------------------------------
-
 void BCLog::Out(BCLog::LogLevel loglevelfile, BCLog::LogLevel loglevelscreen, const char* message)
 {
     // if this is the first call to Out(), call StartupInfo() first
@@ -132,36 +82,6 @@
     // write message to screen
     if (loglevelscreen >= BCLog::fMinimumLogLevelScreen)
         std::cout << BCLog::ToString(loglevelscreen) << " : " << message << std::endl;
-}
-
-// ---------------------------------------------------------
-
-void BCLog::Out(const char* message)
-{
-    BCLog::Out(BCLog::fMinimumLogLevelFile, BCLog::fMinimumLogLevelScreen, message);
-=======
-    BCLog::Out(BCLog::summary, BCLog::summary, Form("Opening logfile %s", filename));
-}
-
-// ---------------------------------------------------------
-
-void BCLog::Out(BCLog::LogLevel loglevelfile, BCLog::LogLevel loglevelscreen, const char* message)
-{
-    // if this is the first call to Out(), call StartupInfo() first
-    if (!fFirstOutputDone)
-        BCLog::StartupInfo();
-
-    // open log file if not opened
-    if (BCLog::IsOpen()) {
-        // write message in to log file
-        if (loglevelfile >= BCLog::fMinimumLogLevelFile)
-            BCLog::fOutputStream << BCLog::ToString(loglevelfile) << " : " << message << std::endl;
-    }
-
-    // write message to screen
-    if (loglevelscreen >= BCLog::fMinimumLogLevelScreen)
-        std::cout << BCLog::ToString(loglevelscreen) << " : " << message << std::endl;
->>>>>>> a054ad74
 }
 
 // ---------------------------------------------------------
