--- conflicted
+++ resolved
@@ -78,11 +78,7 @@
 
     std::vector<TGraph*> fCorrelation;
     std::vector<TH2D*> fHistCorr;
-<<<<<<< HEAD
-    std::vector<double> fXOld;
-=======
     std::vector<std::vector<double> > fXOld;
->>>>>>> a054ad74
 };
 
 #endif