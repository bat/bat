--- conflicted
+++ resolved
@@ -59,21 +59,12 @@
     PerfTestMCMC::PostTest();
 
     // get histogram
-<<<<<<< HEAD
-    TH2D* hist_marg = (TH2D*) GetMarginalized( GetParameter(0), GetParameter(1) )->GetHistogram()->Clone();
-    hist_marg->SetContour(20);
-    hist_marg->Scale(hist_marg->GetEntries() / hist_marg->Integral());
-    TH2D* hist_diff = (TH2D*) GetMarginalized( GetParameter(0), GetParameter(1) )->GetHistogram()->Clone();
-    hist_diff->SetContour(20);
-    TH2D* hist_func = (TH2D*) GetMarginalized( GetParameter(0), GetParameter(1) )->GetHistogram()->Clone();
-=======
     TH2D* hist_marg = (TH2D*) GetMarginalized(0u, 1u)->GetHistogram()->Clone();
     hist_marg->SetContour(20);
     hist_marg->Scale(hist_marg->GetEntries() / hist_marg->Integral());
     TH2D* hist_diff = (TH2D*) GetMarginalized(0u, 1u)->GetHistogram()->Clone();
     hist_diff->SetContour(20);
     TH2D* hist_func = (TH2D*) GetMarginalized(0u, 1u)->GetHistogram()->Clone();
->>>>>>> a054ad74
     hist_func->SetContour(20);
 
     TH1D* hist_pull = new TH1D("", ";#Deltaf/sqrt(f);N", 50, -5.0, 5.0);
