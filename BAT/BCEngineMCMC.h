#ifndef __BCENGINEMCMC__H
#define __BCENGINEMCMC__H

/**
 * \class BCEngineMCMC
 * \brief An engine class for Markov Chain Monte Carlo
 * \author Daniel Kollar
 * \author Kevin Kr&ouml;ninger
 * \version 1.0
 * \date 08.2008
 * \detail This class represents an engine class for Markov Chain
 * Monte Carlo (MCMC). One or more chains can be defined
 * simultaneously.
 */

/*
 * Copyright (C) 2007-2013, the BAT core developer team
 * All rights reserved.
 *
 * For the licensing terms see doc/COPYING.
 * For documentation see http://mpp.mpg.de/bat
 */

// ---------------------------------------------------------

// #include "BCVariable.h"
#include "BCParameter.h"
#include "BCParameterSet.h"
#include "BCObservable.h"
#include "BCVariableSet.h"
#include "BCLog.h"

#include <vector>
#include <limits>

#include <TMatrixDSym.h>
#include <TMatrixD.h>

// ROOT classes
class TF1;
class TH1;
class TH2;
class TTree;
class TFile;
class TRandom3;

class BCH1D;
class BCH2D;
class BCVariable;

// ---------------------------------------------------------

class BCEngineMCMC
{

public:

    /** \name Enumerators  */
    /** @{ */

    /** An enumerator for the status of a test.
     * See BCEngineMCMC::SetPrecision for full details*/
    enum Precision {
        kLow,
        kQuick,
        kMedium,
        kHigh,
        kVeryHigh
    };

    /** An enumerator for the phase of the Markov chain.
     * Negative values are in pre-run, 0 is unset, positive is main run. */
    enum MCMCPhase {
        kMCMCPreRunEfficiencyCheck       = -1, ///< In pre-run, tuning scales for optimal efficiencies
        kMCMCPreRunConvergenceCheck      = -2, ///< In pre-run, checking chain convergences
        kMCMCPreRunFulfillMinimum        = -3, ///< In pre-run, running until minimum number of pre-run samples are drawn
        kMCMCUnsetPhase                  =  0, ///< Unest
        kMCMCMainRun                     = +1	 ///< In main run
    };

    /** An enumerator for markov-chain position initialization. */
    enum MCMCInitialPosition {
        kMCMCInitContinue         = -1, ///< continue markov chain from last value (not yet available)
        kMCMCInitCenter           =  0, ///< select centers of parameter ranges
        kMCMCInitRandomUniform    =  1, ///< randomly distribute uniformly over parameter ranges
        kMCMCInitUserDefined      =  2, ///< initialize to user-provided points
        kMCMCInitRandomPrior      =  3  ///< randomly distribute according to factorized priors
    };

    /** @} */
    /** \name Structs */
    /** @{ */

    /** A struct for holding statistical information about samples. */
    struct MCMCStatistics {

        /** Constructor.
         * @param n_par number of parameters to calculate statistics for.
         * @param n_obs number of observables to calculate statistics for (sans efficiencies). */
        MCMCStatistics(unsigned n_par = 0, unsigned n_obs = 0);

        /** Copy constructor. */
        MCMCStatistics(const BCEngineMCMC::MCMCStatistics& other);

        unsigned n_samples;					///< number of samples used to calculate statistics
        std::vector<double> mean;		///< means of all variables
        std::vector<double> variance; ///< variances of all variables
        std::vector<std::vector<double> > covariance; ///< covariances of all pairs of variables
        std::vector<double> minimum;									///< minimum value of variables
        std::vector<double> maximum;									///< maximum value of variables
        double probability_mean;											///< mean of probability
        double probability_variance;									///< variance of probability
        double probability_mode;											///< mode of probability
        std::vector<double> mode;											///< mode of variables
        unsigned n_samples_efficiency;								///< number of samples used to calculate efficiencies
        std::vector<double> efficiency;								///< efficiencies for each parameter (NB: not stored for observables)

        /** clear all members.
         * @param clear_mode Flag for clearing information about mode*/
        void Clear(bool clear_mode = true, bool clear_effieciency = true);

        /** init all members
         * @param n_par number of parameters
         * @param n_obs number of observables. */
        void Init(unsigned n_par, unsigned n_obs);

        /** reset all members
         * @param reset_mode flag for resetting information about mode.
         * @param reset_efficiency flag for resetting information about efficiencies. */
        void Reset(bool reset_mode = true, bool reset_efficiency = true);

        /** reset efficiencies */
        void ResetEfficiencies();

        /** assignment operator. */
        MCMCStatistics& operator  = (const MCMCStatistics& rhs);
        /** addition assignment operator. */
        MCMCStatistics& operator += (const MCMCStatistics& rhs);

        /** update statistics given new values.
         * @param par Current parameter values.
         * @param obs Current user-define observables values. */
        void Update(double prob, const std::vector<double>& par, const std::vector<double>& obs);
    };

    /** @} */
    /** \name Constructors and destructors */
    /** @{ */

    /**
     * Default constructor. */
    BCEngineMCMC(const char* name = "model");

    /**
     * Copy constructor. */
    BCEngineMCMC(const BCEngineMCMC& enginemcmc);

    /**
     * Read in MCMC constructor.
     * @param filename Path of file holding model.
     * @param name Name of model (file should contain TTree's [name]_mcmc and [name]_parameters.\n
     * if empty string is given, properly matching TTrees are searched for in the file.
     * @param loadObservables Flag for whether to load observables for file (true; default) or to let user respecify observables.*/
    BCEngineMCMC(std::string filename, std::string name, bool loadObservables = true);

    /**
     * Destructor. */
    virtual ~BCEngineMCMC();

    /** @} */
    /** \name Assignment operators */
    /** @{ */

    /**
     * Defaut assignment operator */
    BCEngineMCMC& operator = (const BCEngineMCMC& engineMCMC)
    { Copy(engineMCMC); return *this; }

    /** @} */
    /** \name Getters */
    /** @{ */

    /**
     * @return The name of the engine. */
    const std::string& GetName() const
    { return fName; }

    /**
     * @return The name of the engine with spaces removed. */
    const std::string& GetSafeName() const
    { return fSafeName; }

    /**
     * @return number of Markov chains */
    unsigned MCMCGetNChains() const
    { return fMCMCNChains; }

    /**
     * @return lag of the Markov chains */
    unsigned MCMCGetNLag() const
    { return fMCMCNLag; }

    /**
     * @return number of iterations */
    const std::vector<unsigned>& MCMCGetNIterations() const
    { return fMCMCNIterations; }

    /**
     * @return current iterations */
    int MCMCGetCurrentIteration() const
    { return fMCMCCurrentIteration; }

    /**
     * @return current chain index */
    int MCMCGetCurrentChain() const
    { return fMCMCCurrentChain; }

    /**
     * @return number of iterations needed for all chains to
     * converge simultaneously */
    unsigned MCMCGetNIterationsConvergenceGlobal() const
    { return fMCMCNIterationsConvergenceGlobal; }

    /**
     * @return minimum number of pre-run iterations for a Markov chain */
    unsigned MCMCGetNIterationsPreRunMin() const
    { return fMCMCNIterationsPreRunMin; }

    /**
     * @return maximum number of pre-run iterations for a Markov chain */
    unsigned MCMCGetNIterationsPreRunMax() const
    { return fMCMCNIterationsPreRunMax; }

    /**
     * @return number of iterations for a Markov chain */
    unsigned MCMCGetNIterationsRun() const
    { return fMCMCNIterationsRun; }

    /**
     * @return number of iterations for an efficiency check. */
    unsigned MCMCGetNIterationsEfficiencyCheck() const
    { return fMCMCNIterationsEfficiencyCheck; }

    /**
     * @return number of iterations after statistics update. */
    unsigned MCMCGetNIterationsConvergenceCheck() const
    { return fMCMCNIterationsConvergenceCheck; }

    /**
     * @return number of iterations after statistics clear. */
    unsigned MCMCGetNIterationsClearConvergenceStats() const
    { return fMCMCNIterationsClearConvergenceStats; }

    /**
     * @return minimum efficiency required for a chain. */
    double MCMCGetMinimumEfficiency() const
    { return fMCMCEfficiencyMin; }

    /**
     * @return maximum efficiency required for a chain. */
    double MCMCGetMaximumEfficiency() const
    { return fMCMCEfficiencyMax; }

    /**
     * @return trial function scale factor lower limit */
    double MCMCGetTrialFunctionScaleFactorLowerLimit() const
    { return fMCMCScaleFactorLowerLimit; }

    /**
     * @return trial function scale factor upper limit */
    double MCMCGetTrialFunctionScaleFactorUpperLimit() const
    { return fMCMCScaleFactorUpperLimit; }

    /**
     * @return scale factor for all parameters and chains */
    const std::vector<std::vector<double> >& MCMCGetTrialFunctionScaleFactor() const
    { return fMCMCTrialFunctionScaleFactor; }

    /**
     * @return scale factor for all parameters of a chain.
     * @param c chain index */
    const std::vector<double> & MCMCGetTrialFunctionScaleFactor(unsigned c) const
    { return fMCMCTrialFunctionScaleFactor.at(c); }

    /**
     * @return scale factor for a parameter and a chain.
     * @param c chain index
     * @param p parameter index */
    double MCMCGetTrialFunctionScaleFactor(unsigned c, unsigned p) const
    { return fMCMCTrialFunctionScaleFactor.at(c).at(p); }

    /**
     * @return current point of each Markov chain */
    const std::vector<std::vector<double> >& MCMCGetx() const
    { return fMCMCx; }

    /**
     * @param c index of the Markov chain
     * @return current point of the Markov chain */
    const std::vector<double>& MCMCGetx(unsigned c) const
    { return fMCMCx.at(c); }

    /**
     * @param c chain index
     * @param p parameter index
     * @return parameter of the Markov chain */
    double MCMCGetx(unsigned c, unsigned p) const
    { return fMCMCx.at(c).at(p); }

    /**
     * @return log of the probability of the current points of each Markov chain */
    const std::vector<double>& MCMCGetLogProbx() const
    { return fMCMCprob; }

    /**
     * @return log of the probability of the current points of the Markov chain.
     * @param c chain index */
    double MCMCGetLogProbx(unsigned c) const
    { return fMCMCprob.at(c); }

    /**
     * @return pointer to the phase of a run. */
    BCEngineMCMC::MCMCPhase MCMCGetPhase() const
    { return fMCMCPhase; }

    /**
     * @return flag which defined initial position */
    BCEngineMCMC::MCMCInitialPosition MCMCGetFlagInitialPosition() const
    { return fMCMCFlagInitialPosition; }

    /**
     * @return whether to use a multivariate proposal function. */
    bool MCMCGetMultivariateProposalFunction() const
    { return fMCMCMultivariateProposalFunction; }

    /**
     * @return multivariate-proposal-function Cholesky decomposition nudge size. */
    double MCMCGetMultivariateProposalFunctionEpsilon() const
    { return fMultivariateProposalFunctionEpsilon; }

    /**
     * @return multivariate-proposal-function scale multiplier. */
    double MCMCGetMultivariateProposalFunctionScaleMultiplier() const
    { return fMultivariateProposalFunctionScaleMultiplier; }

    /**
     * @return R-value criterion */
    double MCMCGetRValueCriterion() const
    { return fMCMCRValueCriterion; }

    /**
     * @return R-value criterion for parameters */
    double MCMCGetRValueParametersCriterion() const
    { return fMCMCRValueParametersCriterion; }

    /**
     * @return R value */
    double MCMCGetRValue() const
    { return fMCMCRValue; }

    /**
     * @return vector of R values for parameters */
    const std::vector<double>& MCMCGetRValueParameters() const
    { return fMCMCRValueParameters; }

    /**
     * @return R-value for a parameter
     * @param i parameter index */
    double MCMCGetRValueParameters(unsigned p) const
    { return fMCMCRValueParameters.at(p); }

    /** Flag for correcting convergence checking for initial sampling variability. */
    bool MCMCGetCorrectRValueForSamplingVariability() const
    { return fCorrectRValueForSamplingVariability; }

    /**
     * @return the flag if MCMC has been performed or not */
    bool MCMCGetFlagRun() const
    { return fMCMCFlagRun; }

    /**
     * @return the flag if MCMC pre-run should be performed or not */
    bool MCMCGetFlagPreRun() const
    { return fMCMCFlagPreRun; }

    /**
     * Retrieve the tree containing the Markov chain. */
    TTree* MCMCGetMarkovChainTree()
    { return fMCMCTree;}

    /**
     * Retrieve the tree containing the parameter information. */
    TTree* MCMCGetParameterTree()
    { return fParameterTree;}

    /**
     * Retrieve output file for MCMC. */
    TFile* MCMCGetOutputFile()
    { return fMCMCOutputFile; }

    /**
     * Get combined statistics for all chains. */
    const BCEngineMCMC::MCMCStatistics & MCMCGetStatistics() const
    { return fMCMCStatistics_AllChains; }

    /**
     * Get MCMC statistics for one chain.
<<<<<<< HEAD
     * @param c Chain to get statistics of. */
    BCEngineMCMC::MCMCStatistics MCMCGetStatistics(unsigned c) const
    { return (c < fMCMCStatistics.size()) ? fMCMCStatistics[c] : BCEngineMCMC::MCMCStatistics(); }
=======
     * @param c Chain to get statisics of. */
    const BCEngineMCMC::MCMCStatistics & MCMCGetStatistics(unsigned c) const
    { return fMCMCStatistics.at(c); }
>>>>>>> a5482d46

    /**
     * @return Flag for whether to rescale histogram ranges to fit MCMC reach after pre-run. */
    bool GetRescaleHistogramRangesAfterPreRun() const
    { return fRescaleHistogramRangesAfterPreRun; }

    /**
     * @return Factor by which to enlarge histogram ranges when rescaling to add padding beyond range. */
    double GetHistogramRescalePadding() const
    { return fHistogramRescalePadding; }

    /**
     * @param index Index of histogram of which to check existence
     * @return Whether the marginalized histogram exists. */
    bool MarginalizedHistogramExists(unsigned index) const
    { return index < fH1Marginalized.size() and fH1Marginalized[index]; }

    /**
     * @param index1 X Index of histogram of which to check existence.
     * @param index2 Y Index of histogram of which to check existence.
     * @return Whether the marginalized histogram exists. */
    bool MarginalizedHistogramExists(unsigned index1, unsigned index2) const
    { return index1 < fH2Marginalized.size() and index2 < fH2Marginalized[index1].size() and fH2Marginalized[index1][index2]; }

    /**
     * Obtain the individual marginalized distributions
     * with respect to one parameter as a ROOT TH1
     * @note The most efficient method is to access by index.
     * @param name The parameter's name
     * @return 1D marginalized probability */
    TH1* GetMarginalizedHistogram(const char* name) const
    { return GetMarginalizedHistogram(fParameters.Index(name)); }

    /**
     * Obtain the individual marginalized distributions
     * with respect to one parameter as a ROOT TH1
     * @param index The parameter index
     * @return 1D marginalized probability */
    TH1* GetMarginalizedHistogram(unsigned index) const;

    /**
     * Obtain the individual marginalized distributions
     * with respect to two parameters as a ROOT TH2.
     * @note The most efficient method is to access by indices.
     * @param name1 Name of first parameter
     * @param name2 Name of second parameter
     * @return 2D marginalized probability */
    TH2* GetMarginalizedHistogram(const char* name1, const char* name2) const
    { return GetMarginalizedHistogram(fParameters.Index(name1), fParameters.Index(name2)); }

    /**
     * Obtain the individual marginalized distributions
     * with respect to two parameters as a ROOT TH2.
     * @param index1 Index of first parameter
     * @param index2 Index of second parameter
     * @return 2D marginalized probability */
    TH2* GetMarginalizedHistogram(unsigned index1, unsigned index2) const;

    /**
     * Obtain the individual marginalized distributions
     * with respect to one parameter.
     * @note The most efficient method is to access by index.
     * @note Ownership of the returned heap object is conferred to the caller.
     * @param name The parameter's name
     * @return 1D marginalized probability */
    BCH1D* GetMarginalized(const char* name) const
    { return GetMarginalized(fParameters.Index(name)); }

    /**
     * Obtain the individual marginalized distributions
     * with respect to one parameter.
     * @note Ownership of the returned heap object is conferred to the caller.
     * @param index The parameter index
     * @return 1D marginalized probability */
    BCH1D* GetMarginalized(unsigned index) const;

    /**
     * Obtain the individual marginalized distributions
     * with respect to two parameters.
     * @note The most efficient method is to access by indices.
     * @note Ownership of the returned heap object is conferred to the caller.
     * @param name1 Name of first parameter
     * @param name2 Name of second parameter
     * @return 2D marginalized probability */
    BCH2D* GetMarginalized(const char* name1, const char* name2) const
    { return GetMarginalized(fParameters.Index(name1), fParameters.Index(name2)); }

    /**
     * Obtain the individual marginalized distributions
     * with respect to two parameters.
     * @note Ownership of the returned heap object is conferred to the caller.
     * @param index1 Index of first parameter
     * @param index2 Index of second parameter
     * @return 2D marginalized probability */
    BCH2D* GetMarginalized(unsigned index1, unsigned index2) const;

    /**
     * @param observables Whether to check max length of user-defined observable names.
     * @return length of longest parameter name. */
    unsigned GetMaximumParameterNameLength(bool observables = true) const
    { return (observables) ? std::max(fParameters.MaxNameLength(), fObservables.MaxNameLength()) : fParameters.MaxNameLength(); }

    /**
     * @param index The index of the variable running first over
     * 0,...,N_parameters in the ParameterSet, and then over
     * N_parameters,...,N_parameters+N_observables in the ObservableSet
     * @return The observable. */
    BCVariable* GetVariable(unsigned index)
    { return ((index < GetNParameters()) ? fParameters.Get(index) : ((index < GetNVariables()) ? fObservables.Get(index - GetNParameters()) : NULL)); }

    /**
     * @param index The index of the observable running first over
     * 0,...,N_parameters in the ParameterSet, and then over
     * N_parameters,...,N_parameters+N_observables in the ObservableSet
     * @return The observable. */
    const BCVariable* GetVariable(unsigned index) const
    { return ((index < GetNParameters()) ? fParameters.Get(index) : ((index < GetNVariables()) ? fObservables.Get(index - GetNParameters()) : NULL)); }

    /**
     * @return The number of parameters of the model. */
    unsigned GetNVariables() const
    { return fParameters.Size() + fObservables.Size(); }

    /**
     * @return Parameter set. */
    BCParameterSet& GetParameters()
    { return fParameters; }

    /**
     * @return Parameter set. */
    const BCParameterSet& GetParameters() const
    { return fParameters; }

    /**
     * @param index The index of the parameter in the parameter set.
     * @return The parameter. */
    BCParameter* GetParameter(unsigned index)
    { return dynamic_cast<BCParameter*>(fParameters.Get(index)); }

    /**
     * @param index The index of the parameter in the parameter set.
     * @return The parameter. */
<<<<<<< HEAD
    const BCParameter* GetParameter(int index) const
    { return dynamic_cast<BCParameter*>(fParameters.Get(index)); }
=======
    const BCParameter* GetParameter(unsigned index) const
    { return dynamic_cast<const BCParameter*>(fParameters.Get(index)); }
>>>>>>> a5482d46

    /**
     * @param name The name of the parameter in the parameter set.
     * @return The parameter. */
    BCParameter* GetParameter(std::string name)
    { return dynamic_cast<BCParameter*>(fParameters.Get(name)); }

    /**
     * @param name The name of the parameter in the parameter set.
     * @return The parameter. */
<<<<<<< HEAD
    const BCParameter* GetParameter(const char* name) const
    { return dynamic_cast<BCParameter*>(fParameters.Get(name)); }
=======
    const BCParameter* GetParameter(std::string name) const
    { return dynamic_cast<const BCParameter*>(fParameters.Get(name)); }
>>>>>>> a5482d46

    /**
     * @return The number of parameters of the model. */
    unsigned GetNParameters() const
    { return fParameters.Size(); }

    /**
     * @return The number of fixed parameters. */
    unsigned GetNFixedParameters() const
    { return fParameters.GetNFixedParameters(); }

    /**
     * @return The number of free parameters. */
    unsigned GetNFreeParameters() const
    { return fParameters.GetNFreeParameters(); }

    /**
     * @return Observable set. */
    BCVariableSet& GetObservables()
    { return fObservables; }

    /**
     * @return Observable set. */
    const BCVariableSet& GetObservables() const
    { return fObservables; }

    /**
     * @param index The index of the observable in the observable set.
     * @return The user-defined observable. */
    BCObservable* GetObservable(unsigned index)
    { return dynamic_cast<BCObservable*>(fObservables.Get(index)); }

    /**
     * @param index The index of the observable in the observable set.
     * @return The user-defined observable. */
<<<<<<< HEAD
    const BCObservable* GetObservable(int index) const
    { return dynamic_cast<BCObservable*>(fObservables.Get(index)); }
=======
    const BCObservable* GetObservable(unsigned index) const
    { return dynamic_cast<const BCObservable*>(fObservables.Get(index)); }
>>>>>>> a5482d46

    /**
     * @param name The name of the observable in the observable set.
     * @return The user-defined observable. */
    BCObservable* GetObservable(std::string name)
    { return dynamic_cast<BCObservable*>(fObservables.Get(name)); }

    /**
     * @param name The name of the observable in the observable set.
     * @return The user-defined observable. */
<<<<<<< HEAD
    const BCObservable* GetObservable(const char* name) const
    { return dynamic_cast<BCObservable*>(fObservables.Get(name)); }
=======
    const BCObservable* GetObservable(std::string name) const
    { return dynamic_cast<const BCObservable*>(fObservables.Get(name)); }
>>>>>>> a5482d46

    /**
     * @return The number of user-defined observables. */
    unsigned GetNObservables() const
    { return fObservables.Size(); }

    /**
     * @return vector of parameter and observable values at global mode. */
    virtual const std::vector<double>& GetGlobalMode() const
    { return fMCMCStatistics_AllChains.mode; }

    /**
     * @return vector of parameter values at global mode. */
    virtual std::vector<double> GetBestFitParameters() const;

    /**
     * @return vector of observable values at global mode. */
    virtual std::vector<double> GetBestFitObservables() const;

    /**
     * @return vector of the local modes of parameters and observables
     * @param force_recalculation flag for forcing recalculation of local modes from histograms. */
    const std::vector<double>& GetLocalModes(bool force_recalculation = false);

    /**
     * @return The log of the value at the mode. */
    virtual double GetLogMaximum() const
    { return fMCMCStatistics_AllChains.probability_mode; };

    /**
     * @return Flag whether to reuse user-defined observables from MCMC tree when looping through it. */
    bool MCMCGetReuseObservables() const
    { return fMCMCTreeReuseObservables; }

    /**
     * @return BCH1D object that stores drawing options for all BCH1D's. */
    BCH1D* GetBCH1DdrawingOptions()
    { return fBCH1DdrawingOptions; }

    /**
     * @return BCH2D object that stores drawing options for all BCH2D's. */
    BCH2D* GetBCH2DdrawingOptions()
    { return fBCH2DdrawingOptions; }

    /** @} */
    /** \name Setters */
    /** @{ */

    /**
     * Sets the name of the engine.
     * @param name Name of the engine */
    void SetName(const char* name);

    /**
     * Sets the name of the engine.
     * @param name Name of the engine */
    void SetName(const std::string name)
    { SetName(name.data()); }

    /**
     * Set scale factor lower limit */
    void MCMCSetScaleFactorLowerLimit(double l)
    { fMCMCScaleFactorLowerLimit = l; }

    /**
     * Set scale factor upper limit */
    void MCMCSetScaleFactorUpperLimit(double l)
    { fMCMCScaleFactorUpperLimit = l; }

    /**
     * Set the scale factors for the trial functions
     * @param scale a vector of doubles containing the scale factors */
    void MCMCSetTrialFunctionScaleFactor(std::vector<double> scale)
    { fMCMCTrialFunctionScaleFactorStart = scale; }

    /**
     * Set flag to automatically set initial scale factors by factorized prior variances. */
    void MCMCAutoSetTrialFunctionScaleFactors(bool flag = true)
    { fMCMCAutoSetTrialFunctionScaleFactors = flag; }

    /**
     * Sets the number of Markov chains which are run in parallel. */
    void MCMCSetNChains(unsigned n)
    { fMCMCNChains = n; }

    /**
     * Sets the lag of the Markov chains */
    void MCMCSetNLag(unsigned n)
    { fMCMCNLag = n; }

    /**
     * Sets current chain number. */
    void MCMCSetCurrentChain(int n)
    { fMCMCCurrentChain = n; }

    /**
     * Sets the maximum number of iterations in the pre-run. */
    void MCMCSetNIterationsPreRunMax(unsigned n)
    { fMCMCNIterationsPreRunMax = n; }

    /**
     * Sets the number of iterations. */
    void MCMCSetNIterationsRun(unsigned n)
    { fMCMCNIterationsRun = n; }

    /**
     * Sets the minimum number of iterations in the pre-run */
    void MCMCSetNIterationsPreRunMin(unsigned n)
    { fMCMCNIterationsPreRunMin = n; }

    /**
     * Sets the number of iterations in the pre-run after which the
     * efficiency is checked and proposal scales are updated. */
    void MCMCSetNIterationsEfficiencyCheck(unsigned n)
    { fMCMCNIterationsEfficiencyCheck = n; }

    /**
     * Sets the number of iterations in the pre-run after which an
     * check on the convergence is done.
     * @param n The number of iterations.*/
    void MCMCSetNIterationsConvergenceCheck(unsigned n)
    { fMCMCNIterationsConvergenceCheck = n; }

    /**
     * Sets the number of iterations in the pre-run after which the
     * convergence data is cleared.
     * @param n The number of iterations.*/
    void MCMCSetNIterationsClearConvergenceStats(unsigned n)
    { fMCMCNIterationsClearConvergenceStats = n; }

    /**
     * Sets the minimum efficiency required for a chain. */
    void MCMCSetMinimumEfficiency(double efficiency)
    { fMCMCEfficiencyMin = efficiency; }

    /**
     * Sets the maximum efficiency required for a chain. */
    void MCMCSetMaximumEfficiency(double efficiency)
    { fMCMCEfficiencyMax = efficiency; }

    /**
     * Set the random number seed */
    void MCMCSetRandomSeed(unsigned seed);

    /**
     * Sets flag to write Markov chains to file. */
    void MCMCSetWriteChainToFile(bool flag)
    { fMCMCFlagWriteChainToFile = flag; }

    /**
     * Sets flag to write pre run to file. */
    void MCMCSetWritePreRunToFile(bool flag)
    { fMCMCFlagWritePreRunToFile = flag; }

    /**
     * Sets the initial positions for all chains.
     * @param x0s initial positions for all chains. */
    void MCMCSetInitialPositions(const std::vector<double>& x0s);

    /**
     * Sets the initial positions for all chains.
     * @param x0s initial positions for all chains. */
    void MCMCSetInitialPositions(const std::vector< std::vector<double> >& x0s)
    { fMCMCInitialPosition = x0s; MCMCSetFlagInitialPosition(BCEngineMCMC::kMCMCInitUserDefined); }

    /**
     * Sets flag which defines initial position.  */
    void MCMCSetFlagInitialPosition(BCEngineMCMC::MCMCInitialPosition flag)
    { fMCMCFlagInitialPosition = flag; }

    /**
     * Sets the flag which controls the sequence parameters during the
     * running of the MCMC.  */
    void MCMCSetMultivariateProposalFunction(bool flag)
    { fMCMCMultivariateProposalFunction = flag; }

    /**
     * Sets multivariate-proposal-function cholesky-decomposition nudge. */
    void MCMCSetMultivariateProposalFunctionEpsilon(double epsilon)
    { fMultivariateProposalFunctionEpsilon = epsilon; }

    /**
     * Sets multivariate-proposal-function scale multiplier. */
    void MCMCSetMultivariateProposalFunctionScaleMultiplier(double s)
    { fMultivariateProposalFunctionScaleMultiplier = s; }

    /** Sets whether to fill histograms.
     * Applies to 1D and 2D histogams of all parameters and observables so far added. */
    void MCMCSetFlagFillHistograms(bool flag)
    { fParameters.FillHistograms(flag); fObservables.FillHistograms(flag); }

    /** Sets the whether to fill histograms.
     * Applies to all parameters and observables so far added. */
    void MCMCSetFlagFillHistograms(bool flag_1d, bool flag_2d)
    { fParameters.FillHistograms(flag_1d, flag_2d); fObservables.FillHistograms(flag_1d, flag_2d); }

    /** Sets the flag if a prerun should be performed or not. */
    void MCMCSetFlagPreRun(bool flag)
    { fMCMCFlagPreRun = flag; }

    /**
     * Sets the R-value criterion for convergence of all chains. */
    void MCMCSetRValueCriterion(double r)
    { fMCMCRValueCriterion = r; }

    /**
     * Sets the parameter R-value criterion for convergence of all chains */
    void MCMCSetRValueParametersCriterion(double r)
    { fMCMCRValueParametersCriterion = r; }

    /** Set flag to correct convergence checking for initial sampling variability. */
    void MCMCSetCorrectRValueForSamplingVariability(bool flag = true)
    { fCorrectRValueForSamplingVariability = flag; }

    /**
     * Set the precision for the MCMC run. */
    void MCMCSetPrecision(BCEngineMCMC::Precision precision);

    /**
     * Copy precision for the MCMC run from other model. */
    void MCMCSetPrecision(const BCEngineMCMC* other);

    /**
     * Set the number of bins for the marginalized distribution of all parameters
     * @param nbins Number of bins */
    void SetNbins(unsigned int nbins)
    { fParameters.SetNBins(nbins); fObservables.SetNBins(nbins); }

    /**
     * @param flag Flag whether to reuse user-defined observables from MCMC tree when looping through it. */
    void MCMCSetReuseObservables(bool flag)
    { fMCMCTreeReuseObservables = flag; }

    /**
     * Set flag for rescaling histogram ranges after pre-run. */
    void SetRescaleHistogramRangesAfterPreRun(bool flag)
    { fRescaleHistogramRangesAfterPreRun = flag; }

    /**
     * Set enlargement factor of range for when rescaling. */
    void SetHistogramRescalingPadding(double factor)
    { fHistogramRescalePadding = factor; }

    /**
     * Turn on/off writing of Markov chain to root file.
     * If setting true, use function with filename arguments.
     * @param flag Flag for writing Markov chain to ROOT file (true) or not (false). */
    void WriteMarkovChain(bool flag);

    /** Turn on writing of Markov chain to root file.
     * @param filename Name of file to write chain to.
     * @param option file-open options (TFile), must be "NEW", "CREATE", "RECREATE", or "UPDATE" (i.e. writeable). */
    void WriteMarkovChain(std::string filename, std::string option);

    /** @} */

    /** \name Prior setting functions (all deprecated).
     * \brief The priors are not used for the likelihood calculation by
     * BCEngineMCMC, but are used for initializing the positions of the
     * chains. */
    /** @{ */

    /**
     * @deprecated Instead call: GetParameter(index)->SetPriorConstant()
     * Set constant prior for this parameter
     * @param index the index of the parameter
     * @return success of action. */
    bool SetPriorConstant(unsigned index);

    /**
     * @deprecated Instead call: GetParameter(name)->SetPriorConstant()
     * Set constant prior for this parameter
     * @param name the name of the parameter
     * @return Success of action */
    bool SetPriorConstant(const char* name)
    { return SetPriorConstant(fParameters.Index(name)); }

    /**
     * @deprecated Instead call: GetPrarameter(index)->SetPrior(new BCTF1Prior(f))
     * Set prior for a parameter.
     * @param index The parameter index
     * @param f A pointer to a function describing the prior
     * @return success of action. */
    bool SetPrior(unsigned index, TF1* const f);

    /**
     * @deprecated Instead call: GetParameter(name)->SetPrior(new BCTF1Prior(f))
     * Set prior for a parameter.
     * @param name The parameter name
     * @param f A pointer to a function describing the prior
     * @return success of action. */
    bool SetPrior(const char* name, TF1* const f)
    { return SetPrior(fParameters.Index(name), f); }

    /**
     * @deprecated Instead call: GetParameter(index)->Fix(value)
     * Fixes parameter to value.
     * @param index The parameter index
     * @param value The position of the delta function.
     * @return success of action. */
    bool SetPriorDelta(unsigned index, double value);

    /**
     * @deprecated Instead call: GetParameter(name)->Fix(value)
     * Fixes parameter to value.
     * @param name The parameter name
     * @param value The position of the delta function.
     * @return success of action. */
    bool SetPriorDelta(const char* name, double value)
    { return SetPriorDelta(fParameters.Index(name), value); }

    /**
     * @deprecated Instead call: GetParameter(index)->SetPrior(new BCGaussianPrior(mean,sigma))
     * Set Gaussian prior for a parameter.
     * @param index The parameter index
     * @param mean The mean of the Gaussian
     * @param sigma The sigma of the Gaussian
     * @return success of action. */
    bool SetPriorGauss(unsigned index, double mean, double sigma);

    /**
     * @deprecated Instead call: GetParameter(name)->SetPrior(new BCGaussianPrior(mean,sigma))
     * Set Gaussian prior for a parameter.
     * @param name The parameter name
     * @param mean The mean of the Gaussian
     * @param sigma The sigma of the Gaussian
     * @return success of action. */
    bool SetPriorGauss(const char* name, double mean, double sigma)
    { return SetPriorGauss(fParameters.Index(name), mean, sigma); }

    /**
     * @deprecated Instead call: GetParameter(index)->SetPrior(new BCSplitGaussianPrior(mean,sigma_below,sigma_above))
     * Set Gaussian prior for a parameter with two different widths.
     * @param index The parameter index
     * @param mean The mean of the Gaussian
     * @param sigma_below Standard deviation below mean.
     * @param sigma_above Standard deviation above mean.
     * @return success of action. */
    bool SetPriorGauss(unsigned index, double mean, double sigma_below, double sigma_above);

    /**
     * @deprecated Instead call: GetParameter(name)->SetPrior(new BCSplitGaussianPrior(mean,sigma_below,sigma_above))
     * Set Gaussian prior for a parameter with two different widths.
     * @param name The parameter name
     * @param mean The mean of the Gaussian
     * @param sigmadown The sigma (down) of the Gaussian
     * @param sigmaup The sigma (up)of the Gaussian
     * @return success of action. */
    int SetPriorGauss(const char* name, double mean, double sigmadown, double sigmaup)
    {	return SetPriorGauss(fParameters.Index(name), mean, sigmadown, sigmaup); }

    /**
     * @deprecated Instead call: GetParameter(index)->SetPrior(new BCTH1Prior(h,interpolate))
     * Set prior for a parameter.
     * @param index parameter index
     * @param h pointer to a histogram describing the prior
     * @param interpolate whether or not to use linear interpolation
     * @return success of action. */
    bool SetPrior(unsigned index, TH1* const h, bool interpolate = false);

    /**
     * @deprecated Instead call: GetParameter(name)->SetPrior(new BCTH1Prior(h,interpolate))
     * Set prior for a parameter.
     * @param name parameter name
     * @param h pointer to a histogram describing the prior
     * @param interpolate whether or not to use linear interpolation
     * @return success of action. */
    bool SetPrior(const char* name, TH1* const h, bool interpolate = false)
    { return SetPrior(fParameters.Index(name), h, interpolate); }

    /**
     * @deprecated Instead call: GetParameters().SetPriorConstantAll() */
    void SetPriorConstantAll()
    { fParameters.SetPriorConstantAll(); }

    /** @} */

    /** \name Output functions */
    /** @{ */

    /**
     * Write marginalization histograms to file.
     * @param filename Path to write file to.
     * @param option Options passed to ROOT's TFile::Open. */
    void WriteMarginalizedDistributions(std::string filename, std::string option);

    /**
     * Prints a summary on the screen. */
    virtual void PrintSummary();

    /**
     * Prints a summary to a file.
     * @param file Path to file to print results to.
     * @return Success of action.*/
    virtual bool PrintResults(const char* file) const;

    /**
     * Print parameters
     * @param P vector of the parameter values to be printed
     * @param output pointer to the output function to be used, which defaults to BCLog::OutSummary */
    void PrintParameters(const std::vector<double>& P, void (*output)(const char*) = BCLog::OutSummary) const;

    /**
     * Print all marginalizations.
     * @param filename Path to file to print to
     * @param hdiv Number of columns of plots per page
     * @param vdiv Number of rows of plots per page
     * @return Number of plots printed */
    unsigned PrintAllMarginalized(std::string filename, unsigned hdiv = 1, unsigned vdiv = 1) const;

    /**
     * Print a summary plot for the parameters and user-defined observables.
     * @param filename Path to filename to print to.
     * @param npar Number of parameters per page, print all on one page if set to zero or negative
     * @param interval_content Probability mass to display in smallest X interval band
     * @param quantile_values Vector of quantile values to draw
     * @param rescale_ranges Flag for rescaling to range surveyed by MCMC chains
     * @return Number of pages printed. */
    unsigned PrintParameterPlot(std::string filename, int npar = 10, double interval_content = 68e-2, std::vector<double> quantile_vals = std::vector<double>(0), bool rescale_ranges = true);

    /**
     * Draw a summary plot for the parameters in the range provided to current pad
     * @par i0 Index of first parameter to print.
     * @par npar Number of parameters to print, set to 0 to print all.
     * @param interval_content Probability mass to display in smallest X interval band
     * @param quantile_values Vector of quantile values to draw
     * @param rescale_ranges Flag for rescaling to range surveyed by MCMC chains
     * @return Success of action. */
    bool DrawParameterPlot(unsigned i0, unsigned npar = 0, double interval_content = 68e-2, std::vector<double> quantile_vals = std::vector<double>(0), bool rescale_ranges = true);

    /**
     * Print a correlation matrix for the parameters.
     * @param filename Path to file to print correlation matrix to.
     * @return Success of action. */
    bool PrintCorrelationMatrix(const char* filename = "matrix.pdf") const;

    /**
     * Print a correlation plot for the parameters.
     * @param filename Path to file to print correlation plot to.
     * @param include_observables Flag for including observables (default: true)
     * @return Success of action. */
    bool PrintCorrelationPlot(const char* filename = "correlation.pdf", bool include_observables = true) const;

    /**
     * Print a LaTeX table of the parameters.
     * @param filename Path to file tp print LaTeX table of parameters to.
     * @return Success of action. */
    bool PrintParameterLatex(const char* filename) const;

    /** @} **/
    /** \name Miscellaneous methods */
    /** @{ */

    /**
     * Create histograms from parameter and observable sets.
     * @param rescale_ranges Rescale axis ranges to range reached by MCMC tree if true */
    virtual void CreateHistograms(bool rescale_ranges = false);

    /**
     * Initialize the trees containing the Markov chains and parameter info.
     * @param replacetree Flag to delete and recreate tree object if already existing.
     * @param replacefile Flag to delete and recreate file object if already existing.*/
    virtual void InitializeMarkovChainTree(bool replacetree = false, bool replacefile = false);

    /**
     * Copy object
     * @param enginemcmc Object to copy from */
    void Copy(const BCEngineMCMC& enginemcmc);

    /**
     * Adds a parameter.
     * @param min minimum value of the parameter
     * @param max maximum value of the parameter
     * @param latexname Optional latexname used for plotting
     * @param unitstring Unit string to be printed for parameter.
     * @return number of parameters after adding */
    virtual int AddParameter(const char* name, double min, double max, const char* latexname = "", const char* unitstring = "")
    { return AddParameter(new BCParameter(name, min, max, latexname, unitstring)); }

    /**
     * Adds a parameter to the model.
     * @param parameter A model parameter
     * @see AddParameter(const char * name, double lowerlimit, double upperlimit, const char * latexname); */
    virtual int AddParameter(BCParameter* parameter)
    { return fParameters.Add(parameter); }

    /**
     * Adds a user-calculated observable.
     * @param min minimum value of the observable
     * @param max maximum value of the observable
     * @param latexname Optional latexname used for plotting
     * @param unitstring Unit string to be printed for observable.
     * @return number of observables after adding */
    virtual int AddObservable(const char* name, double min, double max, const char* latexname = "", const char* unitstring = "")
    { return AddObservable(new BCObservable(name, min, max, latexname, unitstring)); }

    /**
     * Adds a user-calculated observable to the model.
     * @param observable A user-calculated observable
     * @see AddObservable(const char * name, double lowerlimit, double upperlimit, ObservableFunction * fn, const char * latexname); */
    virtual int AddObservable(BCObservable* obs)
    { return fObservables.Add(obs); }

    /**
     * Evaluates user-defined observables at current state of all
     * chains and stores results in fMCMCObservables*/
    virtual void EvaluateObservables();

    /**
     * Evaluates user-defined observables at current state of chain
     * and stores results in fMCMCObservables
     * @param chain Chain to evaluate observables for. */
    virtual void EvaluateObservables(unsigned chain);

    /**
     * Evaluates user-defined observables To be overloaded by user
     * to calculate user-observables.
     * @param pars Parameter set to evaluate observables for. */
    virtual void CalculateObservables(const std::vector<double>& /*pars*/)
    {}

    /**
     * Random walk trial function. The default trial function is a Breit-Wigner.
     * It can be overloaded by the user to set the trial function.
     * @param ichain the chain index
     * @param x point with the dimension fMCMCNParameters */
    virtual void MCMCTrialFunction(unsigned ichain, std::vector<double>& x);

    /**
     * Random walk trial function. The default trial function is a
     * Breit-Wigner. It can be overloaded by the user to set the trial
     * function.
     * @param ichain the chain index
     * @param ipar the parameter index
     * @return the unscaled proposal point */
    virtual double MCMCTrialFunctionSingle(unsigned ichain, unsigned ipar);

    /**
     * Returns a trial point for the Metropolis algorithm.
     * @param chain chain index
     * @param x proposal point
     * @return flag indicating whether the new point lies within the allowed range */
    bool MCMCGetProposalPointMetropolis(unsigned chain, std::vector<double>& x);

    /**
     * Returns a trial point for the Metropolis algorithm.
     * @param chain chain index
     * @param x proposal point
     * @return flag indicating whether the new point lies within the allowed range */
    bool MCMCGetProposalPointMetropolis(unsigned chain, unsigned parameter, std::vector<double>& x);

    /**
     * Generates a new point using the Metropolis algorithm for all chains.
     * @return Whether proposed point was accepted (true) or previous point was kept (false). */
    bool MCMCGetNewPointMetropolis();

    /** Generates a new point using the Metropolis algorithm for one chain.
     * @param chain chain index
     * @return Whether proposed point was accepted (true) or previous point was kept (false). */
    bool MCMCGetNewPointMetropolis(unsigned chain);

    /** Generates a new point using the Metropolis algorithm for one chain, varying only one parameter's value
     * @param chain chain index
     * @param parameter index of parameter to vary
     * @return Whether proposed point was accepted (true) or previous point was kept (false). */
    bool MCMCGetNewPointMetropolis(unsigned chain, unsigned parameter);

    /**
     * Updates statistics: fill marginalized distributions */
    void MCMCInChainFillHistograms();

    /**
     * Updates statistics: write chains to file */
    void MCMCInChainWriteChains();

    /**
     * Needs to be overloaded in the derived class.
     * @param parameters Parameter set to evaluate at.
     * @return natural logarithm of the function to map with MCMC */
    virtual double LogEval(const std::vector<double>& parameters) = 0;

    /**
     * Runs Metropolis algorithm.
     * @return Success of action. */
    bool MCMCMetropolis();

    /**
     * Runs a pre run for the Metropolis algorithm.
     * @return Success of action. */
    bool MCMCMetropolisPreRun();

    /**
     * Resets all containers used in MCMC and initializes starting points.
     * @return Success of action. */
    bool MCMCInitialize();

    /**
     * Reset the MCMC variables. */
    virtual void ResetResults();

    /**
     * @deprecated Instead use GetParameters().Clear(hard)
     * Empty the parameter set.
     * @param hard Delete the parameters objects. */
    void ClearParameters(bool hard = false)
    { fParameters.Clear(hard); }

    /**
     * Interface allowing to execute arbitrary code for each iteration
     * of the MCMC. The frequency of calling this method is influenced
     * by the setup of the Lag and whether or not the MCMC is run with
     * ordered parameters. This method needs to be overloaded in the derived
     * class. */
    virtual void MCMCIterationInterface()
    { MCMCUserIterationInterface(); }

    /**
     * Method executed for every iteration of the MCMC. User's code should be
     * provided via overloading in the derived class*/
    virtual void MCMCUserIterationInterface()
    {}

    /**
     * Interface allowing to execute arbitrary code for each new point
     * of the MCMC. This method needs to be overloaded in the derived
     * class
     * @param point point that was generated and checked
     * @param ichain index of the chain
     * @param accepted flag whether or not the point was accepted for the chain */
    virtual void MCMCCurrentPointInterface(std::vector<double>& /*point*/, int /*ichain*/, bool /*accepted*/)
    {}

    /**
     * Load parameters and observables from tree.
     * @param partree Tree holding parameter information.
     * @param loadObservables Flag for whether to also load observables.
     * @return Success of action. */
    virtual bool LoadParametersFromTree(TTree* partree, bool loadObservables = true);

    /**
     * Check parameter tree against model.
     * @param partree Tree of parameters to check against model.
     * @param checkObservables Flag for whether to check observables.
     * @param Whether tree's parameters match those of model. */
    virtual bool ParameterTreeMatchesModel(TTree* partree, bool checkObservables = true);

    /**
     * Load previous MCMC run.
     * @param filename Pathname of file containing model trees.
     * @param mcmcTreeName Name of tree inside file containing MCMC, empty string (default) loads [modelname]_mcmc.
     * @param parameterTreeName Name of tree inside file containing parameter list, empty string (default) loads [modelname]_parameters.
     * @param loadObservables Flag for whether to load observables from parameter list and MCMC trees. */
    virtual bool LoadMCMC(std::string filename, std::string mcmcTreeName = "", std::string parameterTreeName = "", bool loadObservables = true);

    /**
     * Load previous MCMC run.
     * @param mcmcTree Tree containing MCMC samples.
     * @param parTree Tree containing definition of parameters.
     * @param loadObservables Flag for whether to load observables.
     * @return Success of action. */
    virtual bool LoadMCMC(TTree* mcmcTree, TTree* parTree, bool loadObservables = true);

    /**
     * Check tree structure for MCMC tree.
     * @param tree MCMC Tree to check validity of.
     * @param checkObservables Flag for whether to check observables.
     * @return Validity of tree. */
    virtual bool ValidMCMCTree(TTree* tree, bool checkObservables = true) const;

    /**
     * Check tree structure for parameter tree.
     * @param tree Parameter tree to check validity of.
     * @return Validty of tree. */
    virtual bool ValidParameterTree(TTree* tree) const;

    /**
     * Close MCMC output file. */
    void MCMCCloseOutputFile();

    /**
     * Marginalize from TTree.
     * @param autorange Flag for automatically choosing variable ranges to. */
    virtual void Remarginalize(bool autorange = true);

    /**
     * Update cholesky-decompositions for multivariate proposal function. */
    virtual bool UpdateCholeskyDecompositions();

    /** @} */

private:

    /**
     * Defines a type of a pointer to a member function. */
    typedef bool (BCEngineMCMC::*MCMCPointerToGetProposalPoint) (int chain, std::vector<double> xnew, std::vector<double> xold) const;

    /**
     * Pointer to a member function */
    MCMCPointerToGetProposalPoint fMCMCPointerToGetProposalPoint;

    /**
     * Keeps variables that need to be both members and thread local.
     */
    struct MCMCThreadLocalStorage {
        /**
         * Store local proposal point  */
        std::vector<double> xLocal;

        /**
         * Random number generator */
        TRandom3* rng;

        /**
         * Constructor
         * @param dim Dimension of a temporary parameter vector */
        MCMCThreadLocalStorage(const unsigned& dim);

        /**
         * Copy constructor. */
        MCMCThreadLocalStorage(const MCMCThreadLocalStorage& other);

        /**
         * Assignment operator */
        MCMCThreadLocalStorage& operator = (const MCMCThreadLocalStorage& other);

        /**
         * Destructor */
        virtual ~MCMCThreadLocalStorage();
    };

    /**
     * Keep thread local variables private. */
    std::vector<MCMCThreadLocalStorage> fMCMCThreadLocalStorage;

    /**
     * Ensure that there are as many storages as chains */
    void SyncThreadStorage();

protected:

    /**
     * Print model summary to stream.
     * @param ofi Output stream to print to. */
    virtual void PrintSummaryToStream(std::ofstream& ofi) const;

    /**
     * Print best fit to stream.
     * @param ofi Output stream to print to. */
    virtual void PrintBestFitToStream(std::ofstream& ofi) const;

    /**
     * Print marginalization to stream.
     * @param ofi Output stream to print to. */
    virtual void PrintMarginalizationToStream(std::ofstream& ofi) const;

    /**
     * Update Paramater TTree with scales and efficiencies. */
    void UpdateParameterTree();

    /**
     * return appropriate update interval
     * @param N total number of iterations to be accomplished.
     * @return Appropriate interval to output after. */
    unsigned  UpdateFrequency(unsigned N) const;

    /**
     * Name of the engine. */
    std::string fName;

    /**
     * Safe name of the engine for use in naming ROOT objects. */
    std::string fSafeName;

    /**
     * Parameter settings */
    BCParameterSet fParameters;

    /**
     * User-calculated Observables Set */
    BCVariableSet fObservables;

    /**
     * Number of Markov chains ran in parallel */
    unsigned fMCMCNChains;

    /**
     * The lag for the Markov Chain */
    unsigned fMCMCNLag;

    /**
     * Number of total iterations of the Markov chains. The length of
     * the vector is equal to fMCMCNChains. */
    std::vector<unsigned> fMCMCNIterations;

    /**
     * The current iteration number. If not called within the running
     * of the algorithm, return -1. */
    int fMCMCCurrentIteration;

    /**
     * The current chain index. If not called within the running of the
     * algorithm, return -1. */
    int fMCMCCurrentChain;

    /**
     * Number of iterations for checking efficiencies and updating scale
     * factors */
    unsigned fMCMCNIterationsEfficiencyCheck;

    /**
     * Number of iterations for updating scale factors */
    unsigned fMCMCNIterationsConvergenceCheck;

    /**
     * Number of iterations for clearing data for updating scale factors */
    unsigned fMCMCNIterationsClearConvergenceStats;

    /**
     * Number of iterations needed for all chains to convergence
     * simultaneously */
    int fMCMCNIterationsConvergenceGlobal;

    /**
     * Maximum number of iterations for a Markov chain prerun */
    unsigned fMCMCNIterationsPreRunMax;

    /**
     * Number of iterations for a Markov chain run */
    unsigned fMCMCNIterationsRun;

    /**
     * Minimum number of iterations for the pre-run */
    unsigned fMCMCNIterationsPreRunMin;

    /**
     * Flag to write Markov chains to file */
    bool fMCMCFlagWriteChainToFile;

    /**
     * Flag to write pre run to file */
    bool fMCMCFlagWritePreRunToFile;

    /*
     * Output file for for writing MCMC Tree. */
    TFile* fMCMCOutputFile;

    /*
     * Output filename for for writing MCMC Tree. */
    std::string fMCMCOutputFilename;

    /*
     * Output file open option for for writing MCMC Tree. */
    std::string fMCMCOutputFileOption;

    /**
     * Lower limit for scale factors */
    double fMCMCScaleFactorLowerLimit;

    /**
     * Upper limit for scale factors */
    double fMCMCScaleFactorUpperLimit;

    /**
     * Scale factors for proposal functions.
     * First index is for the chain,
     * second index is for the parameters (if not using Multivariate proposal function). */
    std::vector<std::vector<double> > fMCMCTrialFunctionScaleFactor;

    /**
     * Start values of the scale factors for the trial functions. */
    std::vector<double> fMCMCTrialFunctionScaleFactorStart;

    /**
     * flag to auto set initial trial function scale factors. */
    bool fMCMCAutoSetTrialFunctionScaleFactors;

    /**
     * Covariance matrices used in multivariate proposal functions. */
    std::vector<TMatrixDSym> fMultivariateProposalFunctionCovariance;

    /**
     * Cholesky decompositions for multivariate proposal function.
     * Index is over chain. */
    std::vector<TMatrixD> fMultivariateProposalFunctionCholeskyDecomposition;

    /**
     * number of multivariate-proposal-function tuning steps performed. */
    unsigned fMultivariateProposalFunctionTuningSteps;

    /**
     * multivariate-proposal-function cholesky-decomposition nudge. */
    double fMultivariateProposalFunctionEpsilon;

    /**
     * factor to multiply or divide scale factors by in adjusting multivariate-proposal-function scales. */
    double fMultivariateProposalFunctionScaleMultiplier;

    /**
     * Defines if a prerun should be performed or not */
    bool fMCMCFlagPreRun;

    /**
     * Defines if MCMC has been performed or not */
    bool fMCMCFlagRun;

    /**
     * The intial position of each Markov chain. The length of the
     * vectors is equal to fMCMCNChains * fMCMCNParameters. First, the
     * values of the first Markov chain are saved, then those of the
     * second and so on */
    std::vector<std::vector<double> > fMCMCInitialPosition;

    /**
     * The efficiencies for all parameters and chains. */
    std::vector<std::vector<double> > fMCMCEfficiencies;

    /**
     * The minimum required efficiency for MCMC */
    double fMCMCEfficiencyMin;

    /**
     * The maximum allowed efficiency for MCMC */
    double fMCMCEfficiencyMax;

    /**
     * Variable which defines the initial position.
     * See enum MCMCInitialPosition for possible values. */
    BCEngineMCMC::MCMCInitialPosition fMCMCFlagInitialPosition;

    /**
     * Flag for using multivariate proposal function. */
    bool fMCMCMultivariateProposalFunction;

    /**
     * The phase of the run. */
    BCEngineMCMC::MCMCPhase fMCMCPhase;

    /**
     * The current points of each Markov chain. */
    std::vector<std::vector<double> > fMCMCx;

    /**
     * The current values of the user-defined observables for each
     * Markov chain. */
    std::vector<std::vector<double> > fMCMCObservables;

    /**
     * Statistics for each Markov chain. */
    std::vector<BCEngineMCMC::MCMCStatistics> fMCMCStatistics;

    /**
     * Statistics across all Markov chains. */
    BCEngineMCMC::MCMCStatistics fMCMCStatistics_AllChains;

    /**
     * The log of the probability of the current points of each Markov
     * chain. The length of the vectors is fMCMCNChains. */
    std::vector<double> fMCMCprob;

    /**
     * The log of the likelihood of the current points of each Markov
     * chain. The length of the vectors is fMCMCNChains. */
    std::vector<double> fMCMCLogLikelihood;

    /**
     * The log of the likelihood of the proposed points of each Markov
     * chain. The length of the vectors is fMCMCNChains. */
    std::vector<double> fMCMCLogLikelihood_Provisional;

    /**
     * The log of the prior of the current points of each Markov
     * chain. The length of the vectors is fMCMCNChains. */
    std::vector<double> fMCMCLogPrior;

    /**
     * The log of the prior of the proposed points of each Markov
     * chain. The length of the vectors is fMCMCNChains. */
    std::vector<double> fMCMCLogPrior_Provisional;

    /**
     * flag for correcting R value for initial sampling variability. */
    bool fCorrectRValueForSamplingVariability;

    /**
     * The R-value criterion for convergence of log-likelihood*/
    double fMCMCRValueCriterion;

    /**
     * The R-value criterion for convergence of parameters */
    double fMCMCRValueParametersCriterion;

    /**
     * The R-value at which the chains did converge */
    double fMCMCRValue;

    /** The R-values for each parameter */
    std::vector<double> fMCMCRValueParameters;

    /**
     * Random number generator */
    TRandom3* fRandom;

    /**
     * Array of 1D marginalized distributions */
    std::vector<TH1*>               fH1Marginalized;

    /**
     * Array of 2D marginalized distributions. */
    std::vector<std::vector<TH2*> > fH2Marginalized;

    /**
     * The tree containing the Markov chains.*/
    TTree* fMCMCTree;

    /**
     * flag for whether MCMC Tree successfully loaded.*/
    bool fMCMCTreeLoaded;

    /**
     * flag for whether to reuse MCMC Tree's observables. */
    bool fMCMCTreeReuseObservables;

    unsigned int fMCMCTree_Chain;			///< (For writing to fMCMCTree) chain number
    unsigned int fMCMCTree_Iteration;	///< (For writing to fMCMCTree) iteration number
    double fMCMCTree_Prob;						///< (For writing to fMCMCTree) log(posterior)
    double fMCMCTree_LogLikelihood;		///< (For writing to fMCMCTree) log(likelihood)
    double fMCMCTree_LogPrior;				///< (For writing to fMCMCTree) log(prior)
    std::vector<double> fMCMCTree_Parameters;	///< (For writing to fMCMCTree) parameter set
    std::vector<double> fMCMCTree_Observables; ///< (For writing to fMCMCTree) observable set

    /**
     * The tree containing the parameter information.*/
    TTree* fParameterTree;

    /**
     * Vector of local modes. */
    std::vector<double> fLocalModes;

    /**
     * A BCH1D (with no histogram) for storing BCH1D drawing options. */
    BCH1D* fBCH1DdrawingOptions;

    /**
     * A BCH2D (with no histogram) for storing BCH2D drawing options. */
    BCH2D* fBCH2DdrawingOptions;

    /**
     * flag for rescaling of histograms after pre-run. */
    bool fRescaleHistogramRangesAfterPreRun;

    /**
     * factor for enlarging range of histograms when rescaling. */
    double fHistogramRescalePadding;

};

// ---------------------------------------------------------

#endif<|MERGE_RESOLUTION|>--- conflicted
+++ resolved
@@ -405,15 +405,9 @@
 
     /**
      * Get MCMC statistics for one chain.
-<<<<<<< HEAD
      * @param c Chain to get statistics of. */
-    BCEngineMCMC::MCMCStatistics MCMCGetStatistics(unsigned c) const
-    { return (c < fMCMCStatistics.size()) ? fMCMCStatistics[c] : BCEngineMCMC::MCMCStatistics(); }
-=======
-     * @param c Chain to get statisics of. */
     const BCEngineMCMC::MCMCStatistics & MCMCGetStatistics(unsigned c) const
     { return fMCMCStatistics.at(c); }
->>>>>>> a5482d46
 
     /**
      * @return Flag for whether to rescale histogram ranges to fit MCMC reach after pre-run. */
@@ -556,30 +550,20 @@
     /**
      * @param index The index of the parameter in the parameter set.
      * @return The parameter. */
-<<<<<<< HEAD
-    const BCParameter* GetParameter(int index) const
-    { return dynamic_cast<BCParameter*>(fParameters.Get(index)); }
-=======
     const BCParameter* GetParameter(unsigned index) const
     { return dynamic_cast<const BCParameter*>(fParameters.Get(index)); }
->>>>>>> a5482d46
 
     /**
      * @param name The name of the parameter in the parameter set.
      * @return The parameter. */
-    BCParameter* GetParameter(std::string name)
+    BCParameter* GetParameter(const std::string& name)
     { return dynamic_cast<BCParameter*>(fParameters.Get(name)); }
 
     /**
      * @param name The name of the parameter in the parameter set.
      * @return The parameter. */
-<<<<<<< HEAD
-    const BCParameter* GetParameter(const char* name) const
-    { return dynamic_cast<BCParameter*>(fParameters.Get(name)); }
-=======
-    const BCParameter* GetParameter(std::string name) const
+    const BCParameter* GetParameter(const std::string& name) const
     { return dynamic_cast<const BCParameter*>(fParameters.Get(name)); }
->>>>>>> a5482d46
 
     /**
      * @return The number of parameters of the model. */
@@ -615,30 +599,20 @@
     /**
      * @param index The index of the observable in the observable set.
      * @return The user-defined observable. */
-<<<<<<< HEAD
-    const BCObservable* GetObservable(int index) const
-    { return dynamic_cast<BCObservable*>(fObservables.Get(index)); }
-=======
     const BCObservable* GetObservable(unsigned index) const
     { return dynamic_cast<const BCObservable*>(fObservables.Get(index)); }
->>>>>>> a5482d46
 
     /**
      * @param name The name of the observable in the observable set.
      * @return The user-defined observable. */
-    BCObservable* GetObservable(std::string name)
+    BCObservable* GetObservable(const std::string& name)
     { return dynamic_cast<BCObservable*>(fObservables.Get(name)); }
 
     /**
      * @param name The name of the observable in the observable set.
      * @return The user-defined observable. */
-<<<<<<< HEAD
-    const BCObservable* GetObservable(const char* name) const
-    { return dynamic_cast<BCObservable*>(fObservables.Get(name)); }
-=======
-    const BCObservable* GetObservable(std::string name) const
+    const BCObservable* GetObservable(const std::string& name) const
     { return dynamic_cast<const BCObservable*>(fObservables.Get(name)); }
->>>>>>> a5482d46
 
     /**
      * @return The number of user-defined observables. */
