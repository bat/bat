--- conflicted
+++ resolved
@@ -79,32 +79,20 @@
      * Sets the minimum log level for file output.
      * @param loglevel log level */
     static void SetLogLevelFile(BCLog::LogLevel loglevel)
-<<<<<<< HEAD
-    { BCLog::fMinimumLogLevelFile = loglevel; };
-=======
     { fMinimumLogLevelFile = loglevel; };
->>>>>>> a054ad74
 
     /**
      * Sets the minimum log level for screen output.
      * @param loglevel log level */
     static void SetLogLevelScreen(BCLog::LogLevel loglevel)
-<<<<<<< HEAD
-    { BCLog::fMinimumLogLevelScreen = loglevel; };
-=======
     { fMinimumLogLevelScreen = loglevel; };
->>>>>>> a054ad74
 
     /**
      * Sets the minimum log level for file and screen output.
      * @param loglevelscreen log level for screen
      * @param loglevelfile log level for file */
     static void SetLogLevel(BCLog::LogLevel loglevelscreen, BCLog::LogLevel loglevelfile)
-<<<<<<< HEAD
-    { BCLog::fMinimumLogLevelFile = loglevelfile; BCLog::fMinimumLogLevelScreen = loglevelscreen; };
-=======
     { fMinimumLogLevelFile = loglevelfile; fMinimumLogLevelScreen = loglevelscreen; };
->>>>>>> a054ad74
 
     /**
      * Sets the minimum log level for file and screen output.
@@ -121,21 +109,6 @@
      * @param filename log filename
      * @param loglevelfile minimum log level for file output
      * @param loglevelscreen minimum log level for screen output */
-<<<<<<< HEAD
-    static void OpenLog(const char* filename, BCLog::LogLevel loglevelfile, BCLog::LogLevel loglevelscreen);
-
-    static void OpenLog(const char* filename);
-
-    static void OpenLog();
-
-    /**
-     * @returns true if log file is open or false if not. */
-    static bool IsOpen();
-
-    /**
-     * Closes the log file */
-    static void CloseLog();
-=======
     static void OpenLog(const char* filename = "log.txt", BCLog::LogLevel loglevelfile = BCLog::debug, BCLog::LogLevel loglevelscreen = BCLog::summary);
 
     /**
@@ -147,7 +120,6 @@
      * Closes the log file */
     static void CloseLog()
     { fOutputStream.close(); }
->>>>>>> a054ad74
 
     /**
      * Writes string to the file and screen log if the log level is equal or greater than the minimum
@@ -156,12 +128,8 @@
      * @param message string to write to the file and screen log */
     static void Out(BCLog::LogLevel loglevelfile, BCLog::LogLevel loglevelscreen, const char* message);
 
-<<<<<<< HEAD
-    static void Out(const char* message);
-=======
     static void Out(const char* message)
     { Out(BCLog::fMinimumLogLevelFile, BCLog::fMinimumLogLevelScreen, message); }
->>>>>>> a054ad74
 
     static void Out(BCLog::LogLevel loglevel, const char* message)
     { Out(loglevel, loglevel, message); };
@@ -191,14 +159,6 @@
     { return fVersion; };
 
     /**
-<<<<<<< HEAD
-     * @return unique number for use in histogram name string */
-    static int GetHIndex()
-    { return BCLog::fHindex++; };
-
-    /**
-=======
->>>>>>> a054ad74
      * Converts a log level to a string */
     static const char* ToString(BCLog::LogLevel);
 
@@ -220,22 +180,11 @@
     /**
      * The output stream for the file log */
     static std::ofstream fOutputStream;
-<<<<<<< HEAD
 
     /**
      * Specifies wheather there were output printouts already */
     static bool fFirstOutputDone;
 
-    /**
-     * Global histogram counter */
-    static int fHindex;
-=======
-
-    /**
-     * Specifies wheather there were output printouts already */
-    static bool fFirstOutputDone;
-
->>>>>>> a054ad74
 };
 
 // ---------------------------------------------------------
