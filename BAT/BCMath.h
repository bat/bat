--- conflicted
+++ resolved
@@ -36,48 +36,24 @@
 {
 
 /**
-<<<<<<< HEAD
- * Calculate the natural logarithm of a gaussian function with mean
- * and sigma.  If norm=true (default is false) the result is
- * multiplied by the normalization constant, i.e. divided by
- * sqrt(2*Pi)*sigma.
- */
-=======
  * Calculate the natural logarithm of a normal distribution function.
 	* @param x point to be evaluated.
 	* @param mean Mean.
 	* @param sigma Standard deviation.
 	* @param norm flag for including normalization constant 1/sqrt(2*pi)/sigma */
->>>>>>> a054ad74
 double LogGaus(double x, double mean = 0, double sigma = 1, bool norm = false);
 
 /**
  * Calculate the natural logarithm of a poisson distribution.
-<<<<<<< HEAD
- */
-double LogPoisson(double x, double par);
-
-/**
- * Calculates Binomial probability using approximations for
- * factorial calculations if calculation for number greater than 20
- * required using the BCMath::ApproxLogFact function.
- */
-double ApproxBinomial(int n, int k, double p);
-=======
 	* @param x number of occurances.
 	* @param lambda expected number of occurances. */
 double LogPoisson(double x, double lambda);
->>>>>>> a054ad74
 
 /**
  * Calculates natural logarithm of the Binomial probability using
  * approximations for factorial calculations if calculation for
  * number greater than 20 required using the BCMath::ApproxLogFact
  * function.
-<<<<<<< HEAD
- */
-double LogApproxBinomial(int n, int k, double p);
-=======
 	* @param n number of trials.
 	* @param k number of successes.
 	* @param p probability of success in a trial. */
@@ -91,7 +67,6 @@
 	* @param k number of successes.
 	* @param p probability of success in a trial. */
 double ApproxBinomial(unsigned n, unsigned k, double p);
->>>>>>> a054ad74
 
 /**
  * Calculates natural logarithm of the Binomial factor "n over k"
@@ -99,39 +74,15 @@
  * for number greater than 20 required using the
  * BCMath::ApproxLogFact function.  Even for large numbers the
  * calculation is performed precisely, if n-k < 5
-<<<<<<< HEAD
- */
-double LogBinomFactor(int n, int k);
-=======
 	* @param n upper value in binomial coefficient
 	* @param k lower value in binomial coefficient */
 double LogBinomFactor(unsigned n, unsigned k);
->>>>>>> a054ad74
 
 /**
  * Calculates natural logarithm of the n-factorial (n!) using
  * Srinivasa Ramanujan approximation
  * log(n!) = n*log(n) - n + log(n*(1.+4.*n*(1.+2.*n)))/6. + log(PI)/2.
  * if n > 20.  If n <= 20 it uses BCMath::LogFact to calculate it
-<<<<<<< HEAD
- * exactly.
- */
-double ApproxLogFact(double x);
-
-/**
- * Calculates natural logarithm of the Binomial factor "n over k".
- */
-double LogNoverK(int n, int k);
-
-/**
- * Calculates natural logarithm of the n-factorial (n!)
- */
-double LogFact(int n);
-
-/**
- * Returns the nearest integer of a double number.
- */
-=======
  * exactly. */
 double ApproxLogFact(double x);
 
@@ -149,7 +100,6 @@
 
 /**
  * Returns the nearest integer of a double number. */
->>>>>>> a054ad74
 int Nint(double x);
 
 /**
@@ -191,14 +141,11 @@
 double LogLogNormal(double x, double mean = 0, double sigma = 1);
 
 /**
-<<<<<<< HEAD
-=======
 * Wrapper around ROOT::Math::chisquared_pdf
 that can be used to construct a TF1. */
 double chi2(double* x, double* par);
 
 /**
->>>>>>> a054ad74
  * Get N random numbers distributed according to chi square function
  * with K degrees of freedom
  */
@@ -261,29 +208,6 @@
  */
 double SplitGaussian(double* x, double* par);
 
-<<<<<<< HEAD
-/** Cache factorials for first \arg \c n integers.
- * The cache is filled upon first call of LogFact(). */
-void CacheFactorial(unsigned int n);
-
-/**
- * Compute the R-value according to Gelman-Rubin,
- * GR1992 : Gelman, A. and Rubin, D.B.
- * Inference from Iterative Simulation Using Multiple Sequences
- * Statistical Science, Vol. 7, No. 4 (Nov. 1992), pp. 457-472
- *
- * @param chain_means
- * @param chain_variances
- * @param chain_length
- * @param strict If true, use the algorithm laid forth in the paper,
- *               else use a relaxed version which generally leads to smaller R-values.
- * @return R-value
- */
-double Rvalue(const std::vector<double>& chain_means, const std::vector<double>& chain_variances,
-              const unsigned& chain_length, const bool& strict = true) throw (std::invalid_argument, std::domain_error);
-
-=======
->>>>>>> a054ad74
 /** \name p value methods */
 /** @{ */
 
