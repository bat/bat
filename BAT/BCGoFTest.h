#ifndef __BCGOFTEST__H
#define __BCGOFTEST__H

/*!
 * \class BCGoFTest
 * \brief The class for testing model hypotheses
 * \author Daniel Kollar
 * \author Kevin Kr&ouml;ninger
 * \version 1.0
 * \date 08.2008
 * \detail This class is used for calculating the p-value of a model.
 */

/*
 * Copyright (C) 2007-2014, the BAT core developer team
 * All rights reserved.
 *
 * For the licensing terms see doc/COPYING.
 * For documentation see http://mpp.mpg.de/bat
 */

// ---------------------------------------------------------

#include "BCModel.h"

#include <vector>
#include <utility>

// ROOT classes
class TH1;

// BAT classes
class BCDataSet;

// ---------------------------------------------------------

class BCGoFTest : public BCModel
{
public:

    /** \name Constructors and destructors */
    /** @{ */

    /**
     * Default constructor.
     */
    BCGoFTest(const char* name);

    /**
<<<<<<< HEAD
=======
     * Constructor with model.
     * If name is unset, "GoFTest" is appended to the model name. */
    BCGoFTest(BCModel* model, const char* name = "");

    /**
>>>>>>> a054ad74
     * Default destructor. */
    ~BCGoFTest();

    /** @} */
    /** \name Member functions (get) */
    /** @{ */

    /**
<<<<<<< HEAD
     * Calculated the p-value.
     * @param flag_histogram A histogram is either filled or not.
     * @return p-value */
    double GetCalculatedPValue(bool flag_histogram = false);

    /**
     * @return distribution of log(likelihood) */
    TH1D* GetHistogramLogProb()
    { return fHistogramLogProb; };
=======
     * @return distribution of log(likelihood) */
    TH1* GetHistogramLogProb()
    { return (GetNParameters() < fH1Marginalized.size()) ? fH1Marginalized[GetNParameters()] : 0; }
>>>>>>> a054ad74

    /**
     * @return pointer to the tested model */
    BCModel* GetTestModel()
    { return fTestModel; };

<<<<<<< HEAD
=======
    /**
     * @return Last p value calculated. */
    double GetPValue()
    { return fPValue; }

    /**
     * @return Last parameter set values tested. */
    std::vector<double> GetTestedParameters()
    { return fOriginalParameters; }

    /**
     * @return Log likelihood of last parameter set tested. */
    double GetTestedLogLikelihood()
    { return fOriginalLogLikelihood; }

>>>>>>> a054ad74
    /** @} */
    /** \name Member functions (set) */
    /** @{ */

    /**
     * Set the model to be tested.
     * @param testmodel pointer to the model to be tested */
    void SetTestModel(BCModel* testmodel)
    { fTestModel = testmodel; };

<<<<<<< HEAD
    /**
     * Sets the set of parameters which the p-values is calculated for.
     * @param parameters parameters
     * @return error code */
    int SetTestPoint(std::vector<double> parameters);
=======
>>>>>>> a054ad74

    /** @} */
    /** \name Member functions (miscellaneous methods) */
    /** @{ */

<<<<<<< HEAD
    double LogLikelihood(const std::vector<double>& parameters);

    double LogAPrioriProbability(const std::vector<double>& /*parameters*/)
    { return 0; };

    void MCMCUserIterationInterface();
=======
    /**
     * Calculate the p-value.
     * @param flag_histogram A histogram is either filled or not.
     * @return p-value */
    double CalculatePValue(const std::vector<double>& parameters);

    /**
     * Updates test model's data set according to this object's parameter set,
     * then calls test model's LogLilelihood function. */
    double LogLikelihood(const std::vector<double>& parameters);

    /**
     * @return Constant value of zero. */
    double LogAPrioriProbability(const std::vector<double>& /*parameters*/)
    { return 0; };

    /**
     * Calculate the log(prob) as an observable. */
    void CalculateObservables(const std::vector<double>& pars);

    /**
     * Calls BCEngineMCMC's MCMCMetropolisPreRun(),
     * then updates boundaries of observable "log_prob"
     * for histogramming the log of the lilelihood. */
    void MCMCMetropolisPreRun();
>>>>>>> a054ad74

    /** @} */

private:

    /**
     * A map of data points and data values. */
<<<<<<< HEAD
    std::vector<int> fMapDataPoint;
    std::vector<int> fMapDataValue;
=======
    std::vector<std::pair<int, int> > fDataMap;

    /**
     * P Value */
    double fPValue;
>>>>>>> a054ad74

    /**
     * Counter for the evaluation of the p-value. */
    int fPValueBelow;
    int fPValueAbove;

    /**
     * A pointer to the model which is tested. */
    BCModel* fTestModel;

    /**
<<<<<<< HEAD
     * A data set used for temporary storage. */
    BCDataSet* fTemporaryDataSet;

    /**
     * The log(likelihood) and its range. */
    double fLogLikelihood;
    double fLogLikelihoodMin;
    double fLogLikelihoodMax;

    /**
     * The distribution of log(likelihood). */
    TH1D* fHistogramLogProb;
=======
     * Original parameters to be evaluated. */
    std::vector<double> fOriginalParameters;

    /**
     * The log(likelihood) and its range. */
    double fOriginalLogLikelihood;

>>>>>>> a054ad74
};

// ---------------------------------------------------------

#endif<|MERGE_RESOLUTION|>--- conflicted
+++ resolved
@@ -47,14 +47,11 @@
     BCGoFTest(const char* name);
 
     /**
-<<<<<<< HEAD
-=======
      * Constructor with model.
      * If name is unset, "GoFTest" is appended to the model name. */
     BCGoFTest(BCModel* model, const char* name = "");
 
     /**
->>>>>>> a054ad74
      * Default destructor. */
     ~BCGoFTest();
 
@@ -63,29 +60,15 @@
     /** @{ */
 
     /**
-<<<<<<< HEAD
-     * Calculated the p-value.
-     * @param flag_histogram A histogram is either filled or not.
-     * @return p-value */
-    double GetCalculatedPValue(bool flag_histogram = false);
-
-    /**
-     * @return distribution of log(likelihood) */
-    TH1D* GetHistogramLogProb()
-    { return fHistogramLogProb; };
-=======
      * @return distribution of log(likelihood) */
     TH1* GetHistogramLogProb()
     { return (GetNParameters() < fH1Marginalized.size()) ? fH1Marginalized[GetNParameters()] : 0; }
->>>>>>> a054ad74
 
     /**
      * @return pointer to the tested model */
     BCModel* GetTestModel()
     { return fTestModel; };
 
-<<<<<<< HEAD
-=======
     /**
      * @return Last p value calculated. */
     double GetPValue()
@@ -101,7 +84,6 @@
     double GetTestedLogLikelihood()
     { return fOriginalLogLikelihood; }
 
->>>>>>> a054ad74
     /** @} */
     /** \name Member functions (set) */
     /** @{ */
@@ -112,27 +94,11 @@
     void SetTestModel(BCModel* testmodel)
     { fTestModel = testmodel; };
 
-<<<<<<< HEAD
-    /**
-     * Sets the set of parameters which the p-values is calculated for.
-     * @param parameters parameters
-     * @return error code */
-    int SetTestPoint(std::vector<double> parameters);
-=======
->>>>>>> a054ad74
 
     /** @} */
     /** \name Member functions (miscellaneous methods) */
     /** @{ */
 
-<<<<<<< HEAD
-    double LogLikelihood(const std::vector<double>& parameters);
-
-    double LogAPrioriProbability(const std::vector<double>& /*parameters*/)
-    { return 0; };
-
-    void MCMCUserIterationInterface();
-=======
     /**
      * Calculate the p-value.
      * @param flag_histogram A histogram is either filled or not.
@@ -158,7 +124,6 @@
      * then updates boundaries of observable "log_prob"
      * for histogramming the log of the lilelihood. */
     void MCMCMetropolisPreRun();
->>>>>>> a054ad74
 
     /** @} */
 
@@ -166,16 +131,11 @@
 
     /**
      * A map of data points and data values. */
-<<<<<<< HEAD
-    std::vector<int> fMapDataPoint;
-    std::vector<int> fMapDataValue;
-=======
     std::vector<std::pair<int, int> > fDataMap;
 
     /**
      * P Value */
     double fPValue;
->>>>>>> a054ad74
 
     /**
      * Counter for the evaluation of the p-value. */
@@ -187,20 +147,6 @@
     BCModel* fTestModel;
 
     /**
-<<<<<<< HEAD
-     * A data set used for temporary storage. */
-    BCDataSet* fTemporaryDataSet;
-
-    /**
-     * The log(likelihood) and its range. */
-    double fLogLikelihood;
-    double fLogLikelihoodMin;
-    double fLogLikelihoodMax;
-
-    /**
-     * The distribution of log(likelihood). */
-    TH1D* fHistogramLogProb;
-=======
      * Original parameters to be evaluated. */
     std::vector<double> fOriginalParameters;
 
@@ -208,7 +154,6 @@
      * The log(likelihood) and its range. */
     double fOriginalLogLikelihood;
 
->>>>>>> a054ad74
 };
 
 // ---------------------------------------------------------
