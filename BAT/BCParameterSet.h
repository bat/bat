--- conflicted
+++ resolved
@@ -28,73 +28,6 @@
 class BCParameterSet : public BCVariableSet
 {
 public:
-<<<<<<< HEAD
-    /**
-     * Add a parameter if no parameter of same name exists yet.
-     *
-     * @param par Parameter
-     * @return True if successful.
-     */
-    bool Add(BCParameter* par);
-
-    void Clear(bool);
-
-    /**
-     * Raw and fast access.
-     *
-     * @param index Index
-     * @return Parameter
-     */
-    BCParameter* operator[](unsigned index) const
-    {
-        return fPars[index];
-    }
-
-    /**
-     * Safe access, but slightly less efficient access to parameter.
-     *
-     * @param index Index gets checked.
-     * @return The pointer at index position or NULL if invalid index.
-     */
-    BCParameter* Get(unsigned index) const
-    {
-        return ValidIndex(index, "Get") ? fPars[index] : NULL;
-    }
-
-    /**
-     * Safe access, but slightly less efficient access to parameter.
-     *
-     * @param name Look up name in list
-     * @return The pointer at index position or NULL if invalid index.
-     */
-    BCParameter* Get(const std::string& name) const
-    {
-        return Get(Index(name));
-    }
-
-    /**
-     * Find index of parameter identified by name
-     */
-    unsigned Index(const std::string& name) const;
-
-    /**
-     * Number of parameters contained
-     */
-    unsigned Size() const
-    {    return fPars.size(); }
-
-    /**
-     * Check if indes is in range
-     * @param index Index
-     * @param caller Optional string to identify caller for debug output
-     * @return
-     */
-    bool ValidIndex(unsigned index, const std::string caller = "CheckIndex") const;
-
-private:
-    /// Don't own parameters
-    std::vector<BCParameter*> fPars;
-=======
 
     /**
      * Constructor */
@@ -213,6 +146,5 @@
      * @param x Vector of parameter values to adjust. */
     virtual bool ApplyFixedValues(std::vector<double>& x) const;
 
->>>>>>> a054ad74
 };
 #endif