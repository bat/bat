--- conflicted
+++ resolved
@@ -24,163 +24,6 @@
 // ---------------------------------------------------------
 #include "BCVariable.h"
 
-<<<<<<< HEAD
-// ---------------------------------------------------------
-
-class BCParameter
-{
-
-public:
-
-    /** \name Constructors and destructors */
-    /** @{ */
-
-    /**
-     * The default constructor. */
-    BCParameter();
-
-    /**
-     * A constructor.
-     * @param name The name of the parameter.
-     * @param lowerlimit The lower limit of the parameter values.
-     * @param upperlimit The upper limit of the parameter values.
-     * @param latexname The latex name of the parameter used in axis labeling.
-      */
-    BCParameter(const char* name, double lowerlimit, double upperlimit, const char* latexname = "");
-
-    /** \name Member functions (get) */
-    /** @{ */
-
-    /**
-     * @return The name of the parameter. */
-    const std::string& GetName() const
-    { return fName; }
-
-    /**
-     * Returns latex name if set, else identical to GetName().
-     */
-    const std::string& GetLatexName() const
-    { return (fLatexName.empty()) ? fName : fLatexName; }
-
-    /**
-     * @return The lower limit of the parameter values. */
-    double GetLowerLimit() const
-    { return fLowerLimit; }
-
-    /**
-     * @return The upper limit of the parameter values. */
-    double GetUpperLimit() const
-    { return fUpperLimit; }
-
-    /**
-     * Returns the range width of the parameter values. It is
-     * always a positive value.
-     * @return The range width of the parameter values. */
-    double GetRangeWidth() const
-    { return (fUpperLimit > fLowerLimit) ? fUpperLimit - fLowerLimit : fLowerLimit - fUpperLimit; }
-
-    bool FillHistograms() const
-    { return fFillHistograms; }
-
-    bool Fixed() const
-    { return fFixed; }
-
-    double GetFixedValue() const
-    { return fFixedValue; }
-
-    unsigned GetNbins() const
-    { return fNbins; }
-
-    /** @} */
-
-    /** \name Member functions (set) */
-    /** @{ */
-
-    /**
-     * @param name The name of the parameter. */
-    void SetName(const char* name)
-    { fName = name; }
-
-    void SetLatexName(const char* latex_name)
-    { fLatexName = latex_name; }
-
-    /**
-     * Set the lower limit of the parameter values.
-     * @param limit The lower limit of the parameter values. */
-    void SetLowerLimit(double limit = 0)
-    { fLowerLimit = limit; }
-
-    /**
-     * Set the upper limit of the parameter values.
-     * @param limit The upper limit of the parameter values. */
-    void SetUpperLimit(double limit = 1)
-    { fUpperLimit = limit; }
-
-    /**
-     * Set the limits of the parameter values.
-     * @param lowerlimit The lower limit of the parameter values.
-     * @param upperlimit The upper limit of the parameter values. */
-    void SetLimits(double lowerlimit = 0, double upperlimit = 1)
-    { fLowerLimit = lowerlimit; fUpperLimit = upperlimit; }
-
-    void Fix(double value)
-    {
-        fFixed = true;
-        fFixedValue = value;
-    }
-
-    void Unfix()
-    { fFixed = false; }
-
-    void FillHistograms(bool flag)
-    { fFillHistograms = flag; }
-
-    void SetNbins(unsigned nbins)
-    { fNbins = nbins; }
-    /** @} */
-
-    /** \name Member functions (miscellaneous methods) */
-    /** @{ */
-
-    /**
-     * Returns true if the value is at a parameter limit.
-     * @return flag States if value is at parameter limit. */
-    bool IsAtLimit(double value) const;
-
-    bool IsValid(double value) const
-    { return (fLowerLimit <= value) && (value <= fUpperLimit) ? true : false; }
-
-    /**
-     * Prints a parameter summary on the screen. */
-    void PrintSummary() const;
-
-    /** @} */
-
-private:
-    /// The name of the parameter.
-    std::string fName;
-
-    ///  The lower limit of the parameter value.
-    double fLowerLimit;
-
-    /// The upper limit of the parameter value.
-    double fUpperLimit;
-
-    /// The latex name of the parameter.
-    std::string fLatexName;
-
-    /// Flag to fix parameter; useful for example, for integration.
-    bool fFixed;
-
-    /// The fixed value of the parameter.
-    double fFixedValue;
-
-    /// Flag to store MCMC samples in histograms.
-    bool fFillHistograms;
-
-    /// The number of equal-size bins used in histograms involving this parameter.
-    unsigned fNbins;
-=======
 #include <limits>
 
 class TRandom;
@@ -324,6 +167,5 @@
     /// prior
     BCPrior* fPrior;
 
->>>>>>> a054ad74
 };
 #endif