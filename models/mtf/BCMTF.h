--- conflicted
+++ resolved
@@ -44,19 +44,9 @@
     /** @{ */
 
     /**
-<<<<<<< HEAD
-     * The default constructor. */
-    BCMTF();
-
-    /**
-     * A constructor.
-     * @param name The name of the model */
-    BCMTF(const char* name);
-=======
      * A constructor.
      * @param name The name of the model */
     BCMTF(const char* name = "multi_template_fitter");
->>>>>>> a054ad74
 
     /**
      * The default destructor. */
@@ -68,76 +58,44 @@
 
     /**
      * @return The number of channels. */
-<<<<<<< HEAD
-    int GetNChannels()
-=======
     int GetNChannels() const
->>>>>>> a054ad74
     { return fNChannels; };
 
     /**
      * @return The number of processes. */
-<<<<<<< HEAD
-    int GetNProcesses()
-=======
     int GetNProcesses() const
->>>>>>> a054ad74
     { return fNProcesses; };
 
     /**
      * @return The number of systematics. */
-<<<<<<< HEAD
-    int GetNSystematics()
-=======
     int GetNSystematics() const
->>>>>>> a054ad74
     { return fNSystematics; };
 
     /**
      * @param name The name of the channel.
      * @return The channel index. */
-<<<<<<< HEAD
-    int GetChannelIndex(const char* name);
-=======
     int GetChannelIndex(const char* name) const;
->>>>>>> a054ad74
 
     /**
      * @param name The name of the process.
      * @return The process index. */
-<<<<<<< HEAD
-    int GetProcessIndex(const char* name);
-=======
     int GetProcessIndex(const char* name) const;
->>>>>>> a054ad74
 
     /**
      * @param name The name of the systematic.
      * @return The systematic uncertainty index. */
-<<<<<<< HEAD
-    int GetSystematicIndex(const char* name);
-=======
     int GetSystematicIndex(const char* name) const;
->>>>>>> a054ad74
 
     /**
      * @param index The parameter index (mtf counting) .
      * @return The parameter number corresponding to the parameter index (BAT counting). */
-<<<<<<< HEAD
-    int GetParIndexProcess(int index)
-=======
     int GetParIndexProcess(int index) const
->>>>>>> a054ad74
     { return fProcessParIndexContainer.at(index); };
 
     /**
      * @param name The systematic uncertainty index (mtf counting).
      * @return The parameter number corresponding to the systematic uncertainty (BAT counting). */
-<<<<<<< HEAD
-    int GetParIndexSystematic(int index)
-=======
     int GetParIndexSystematic(int index) const
->>>>>>> a054ad74
     { return fSystematicParIndexContainer.at(index); };
 
     /**
@@ -383,13 +341,6 @@
     /** \name Member functions (output methods) */
     /** @{ */
 
-<<<<<<< HEAD
-    /**
-     * Print a summary of the fit into an ASCII file.
-     * @param filename The name of the file.
-     * @return An error code */
-    int PrintSummary(const char* filename = "summary.txt");
-=======
     using BCEngineMCMC::PrintResults;
 
     /**
@@ -397,7 +348,6 @@
      * @param filename The name of the file.
      * @return Success of action. */
     bool PrintResults(const char* filename = "summary.txt");
->>>>>>> a054ad74
 
     /**
      * Print the stack of templates together with the data in a
@@ -489,8 +439,6 @@
     /**
      * A container of functions for the expectation. */
     std::vector<TF1*> fExpectationFunctionContainer;
-<<<<<<< HEAD
-=======
 
     /**
      * P value. */
@@ -499,7 +447,6 @@
     /**
      * P value accounting for degrees of freedom. */
     double fPValueNDoF;
->>>>>>> a054ad74
 
 };
 // ---------------------------------------------------------
