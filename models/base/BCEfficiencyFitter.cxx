/*
 * Copyright (C) 2007-2014, the BAT core developer team
 * All rights reserved.
 *
 * For the licensing terms see doc/COPYING.
 * For documentation see http://mpp.mpg.de/bat
 */

// ---------------------------------------------------------

#include <TH1D.h>
#include <TH2D.h>
#include <TF1.h>
#include <TGraph.h>
#include <TGraphAsymmErrors.h>
#include <TString.h>
#include <TPad.h>
#include <TRandom3.h>
#include <TLegend.h>
#include <TMath.h>

#include "BAT/BCLog.h"
#include "BAT/BCDataSet.h"
#include "BAT/BCDataPoint.h"
#include "BAT/BCMath.h"
#include "BAT/BCH1D.h"

#include "BCEfficiencyFitter.h"

// ---------------------------------------------------------
BCEfficiencyFitter::BCEfficiencyFitter()
    : BCFitter()
    , fHistogram1(0)
    , fHistogram2(0)
    , fFitFunction(0)
    , fHistogramBinomial(0)
    , fDataPointType(1)
{
    // set default options and values
    fFlagIntegration = false;

    // set MCMC for marginalization
    SetMarginalizationMethod(BCIntegrate::kMargMetropolis);
}

// ---------------------------------------------------------
<<<<<<< HEAD

=======
>>>>>>> a054ad74
BCEfficiencyFitter::BCEfficiencyFitter(const char* name)
    : BCFitter(name)
    , fHistogram1(0)
    , fHistogram2(0)
    , fFitFunction(0)
    , fHistogramBinomial(0)
    , fDataPointType(1)
{
    // set default options and values
    fFlagIntegration = false;

    // set MCMC for marginalization
    SetMarginalizationMethod(BCIntegrate::kMargMetropolis);
}

// ---------------------------------------------------------
<<<<<<< HEAD

=======
>>>>>>> a054ad74
BCEfficiencyFitter::BCEfficiencyFitter(TH1D* hist1, TH1D* hist2, TF1* func)
    : BCFitter()
    , fHistogram1(0)
    , fHistogram2(0)
    , fFitFunction(0)
    , fHistogramBinomial(0)
    , fDataPointType(1)
{
    SetHistograms(hist1, hist2);
    SetFitFunction(func);

    fFlagIntegration = false;

    // set MCMC for marginalization
    SetMarginalizationMethod(BCIntegrate::kMargMetropolis);
}

// ---------------------------------------------------------
<<<<<<< HEAD

=======
>>>>>>> a054ad74
BCEfficiencyFitter::BCEfficiencyFitter(const char* name, TH1D* hist1, TH1D* hist2, TF1* func)
    : BCFitter(name)
    , fHistogram1(0)
    , fHistogram2(0)
    , fFitFunction(0)
    , fHistogramBinomial(0)
    , fDataPointType(1)
{
    SetHistograms(hist1, hist2);
    SetFitFunction(func);

    MCMCSetRValueCriterion(0.01);
    fFlagIntegration = false;

    // set MCMC for marginalization
    SetMarginalizationMethod(BCIntegrate::kMargMetropolis);
}

// ---------------------------------------------------------
<<<<<<< HEAD

int BCEfficiencyFitter::SetHistograms(TH1D* hist1, TH1D* hist2)
{
    // check if histogram exists
    if (!hist1 || !hist2) {
        BCLog::OutError("BCEfficiencyFitter::SetHistograms : TH1D not created.");
        return 0;
=======
bool BCEfficiencyFitter::SetHistograms(TH1D* hist1, TH1D* hist2)
{
    // check if histogram exists
    if (!hist1 or !hist2) {
        BCLog::OutError("BCEfficiencyFitter::SetHistograms : TH1D not created.");
        return false;
>>>>>>> a054ad74
    }

    // check compatibility of both histograms : number of bins
    if (hist1->GetNbinsX() != hist2->GetNbinsX()) {
        BCLog::OutError("BCEfficiencyFitter::SetHistograms : Histograms do not have the same number of bins.");
<<<<<<< HEAD
        return 0;
    }

    // check compatibility of both histograms : bin content
    for (int i = 1; i <= hist1->GetNbinsX(); ++i)
        if (hist1->GetBinContent(i) < hist2->GetBinContent(i)) {
            BCLog::OutError("BCEfficiencyFitter::SetHistograms : Histogram 1 has fewer entries than histogram 2.");
            return 0;
        }
=======
        return false;
    }

    // check compatibility of both histograms : bin edges and content
    for (int i = 1; i <= hist1->GetNbinsX(); ++i) {
        if (fabs(hist1->GetBinLowEdge(i) - hist2->GetBinLowEdge(i)) > std::numeric_limits<double>::epsilon()) {
            BCLog::OutError("BCEfficiencyFitter::SetHistograms : Histogram 1 and 2 don't have same bins.");
            return false;
        }
        if (hist1->GetBinContent(i) < hist2->GetBinContent(i)) {
            BCLog::OutError("BCEfficiencyFitter::SetHistograms : Histogram 1 has fewer entries than histogram 2.");
            return false;
        }
    }
    // Check upper edge of last bin:
    if (fabs(hist1->GetXaxis()->GetXmax() - hist2->GetXaxis()->GetXmax()) > std::numeric_limits<double>::epsilon()) {
        BCLog::OutError("BCEfficiencyFitter::SetHistograms : Histogram 1 and 2 don't have same bins.");
        return false;
    }
>>>>>>> a054ad74

    // set pointer to histograms
    fHistogram1 = hist1;
    fHistogram2 = hist2;

    // create a data set. this is necessary in order to calculate the
    // error band. the data set contains as many data points as there
    // are bins. for now, the data points are empty.
<<<<<<< HEAD
    BCDataSet* ds = new BCDataSet();

    // create data points and add them to the data set.
    int nbins = fHistogram1->GetNbinsX();
    for (int i = 0; i < nbins; ++i) {
        BCDataPoint* dp = new BCDataPoint(2);
        ds->AddDataPoint(dp);
    }

    // set the new data set.
    SetDataSet(ds);

    // calculate the lower and upper edge in x.
    double xmin = hist1->GetBinLowEdge(1);
    double xmax = hist1->GetBinLowEdge(nbins + 1);

//   // calculate the minimum and maximum range in y.
//   double histymin = hist2->GetMinimum();
//   double histymax = hist1->GetMaximum();

//   // calculate the minimum and maximum of the function value based on
//   // the minimum and maximum value in y.
//   double ymin = TMath::Max(0., histymin - 5.*sqrt(histymin));
//   double ymax = histymax + 5.*sqrt(histymax);

    // set the data boundaries for x and y values.
    SetDataBoundaries(0, xmin, xmax);
    SetDataBoundaries(1, 0.0, 1.0);
=======
    SetDataSet(new BCDataSet());

    // create data points and add them to the data set.
    for (int i = 0; i < fHistogram1->GetNbinsX(); ++i)
        GetDataSet()->AddDataPoint(new BCDataPoint(2));

    // set the data boundaries for x and y values.
    GetDataSet()->SetBounds(0, fHistogram1->GetXaxis()->GetXmin(), fHistogram1->GetXaxis()->GetXmax());
    GetDataSet()->SetBounds(1, 0.0, 1.0);
>>>>>>> a054ad74

    // set the indeces for fitting.
    SetFitFunctionIndices(0, 1);

    // no error
<<<<<<< HEAD
    return 1;
}

// ---------------------------------------------------------

int BCEfficiencyFitter::SetFitFunction(TF1* func)
=======
    return true;
}

// ---------------------------------------------------------
bool BCEfficiencyFitter::SetFitFunction(TF1* func)
>>>>>>> a054ad74
{
    // check if function exists
    if (!func) {
        BCLog::OutError("BCEfficiencyFitter::SetFitFunction : TF1 not created.");
<<<<<<< HEAD
        return 0;
=======
        return false;
>>>>>>> a054ad74
    }

    // set the function
    fFitFunction = func;

    // update the model name to contain the function name
    if (fName == "model")
        SetName(TString::Format("BCEfficiencyFitter with %s", fFitFunction->GetName()));

    // reset parameters
    ClearParameters(true);

    // get the new number of parameters
    int n = func->GetNpar();

    // add parameters
    for (int i = 0; i < n; ++i) {
        double xmin;
        double xmax;

        func->GetParLimits(i, xmin, xmax);

        AddParameter(func->GetParName(i), xmin, xmax);
    }

    // set flat prior for all parameters by default
    SetPriorConstantAll();

<<<<<<< HEAD
    return GetNParameters();
=======
    return true;
>>>>>>> a054ad74
}

// ---------------------------------------------------------
BCEfficiencyFitter::~BCEfficiencyFitter()
{
    delete fHistogram1;
    delete fHistogram2;
    delete fHistogramBinomial;
}

// ---------------------------------------------------------
void BCEfficiencyFitter::SetDataPointType(int type)
{
<<<<<<< HEAD
    if (type < 0 || type > 2)
=======
    if (type < 0 or type > 2)
>>>>>>> a054ad74
        BCLog::OutError(Form("BCEfficiencyFitter::SetDataPointType : Unknown data point type %d (should be between 0 and 2).", type));
    else
        fDataPointType = type;
}

// ---------------------------------------------------------
<<<<<<< HEAD

=======
>>>>>>> a054ad74
double BCEfficiencyFitter::LogLikelihood(const std::vector<double>& params)
{
    // initialize probability
    double loglikelihood = 0;

<<<<<<< HEAD
    // initialize probability
    double loglikelihood = 0;

    // set the parameters of the function
    fFitFunction->SetParameters(&params[0]);

    // get the number of bins
    int nbins = fHistogram1->GetNbinsX();

    // get bin width
    double dx = fHistogram1->GetXaxis()->GetBinWidth(0);
=======
    // set the parameters of the function
    fFitFunction->SetParameters(&params[0]);

    // get the number of bins
    int nbins = fHistogram1->GetNbinsX();
>>>>>>> a054ad74

    // loop over all bins
    for (int ibin = 1; ibin <= nbins; ++ibin) {
        // get n
        int n = int(fHistogram1->GetBinContent(ibin));

        // get k
        int k = int(fHistogram2->GetBinContent(ibin));

<<<<<<< HEAD
        // get x
        double x = fHistogram1->GetBinCenter(ibin);

        double eff = 0;

        // use ROOT's TH1D::Integral method
        if (fFlagIntegration)
            eff = fFitFunction->Integral(x - dx / 2., x + dx / 2.) / dx;

        // use linear interpolation
        else
            eff = (fFitFunction->Eval(x + dx / 2.) + fFitFunction->Eval(x - dx / 2.)) / 2.;

        // get the value of the Poisson distribution
        loglikelihood += BCMath::LogApproxBinomial(n, k, eff);
    }

=======
        // get bin edges
        double xmin = fHistogram1->GetXaxis()->GetBinLowEdge(ibin);
        double xmax = fHistogram1->GetXaxis()->GetBinUpEdge(ibin);

        double eff = 0;

        if (fFlagIntegration)				// use ROOT's TH1D::Integral method
            eff = fFitFunction->Integral(xmin, xmax) / (xmax - xmin);
        else												// use linear interpolation
            eff = (fFitFunction->Eval(xmax) + fFitFunction->Eval(xmin)) / 2.;

        // get the value of the Poisson distribution
        loglikelihood += BCMath::LogApproxBinomial(n, k, eff);
    }

>>>>>>> a054ad74
    return loglikelihood;
}

// ---------------------------------------------------------
<<<<<<< HEAD

=======
>>>>>>> a054ad74
double BCEfficiencyFitter::FitFunction(const std::vector<double>& x, const std::vector<double>& params)
{
    // set the parameters of the function
    fFitFunction->SetParameters(&params[0]);
<<<<<<< HEAD

=======
    // and evaluate
>>>>>>> a054ad74
    return fFitFunction->Eval(x[0]);
}

// ---------------------------------------------------------
<<<<<<< HEAD

int BCEfficiencyFitter::Fit(TH1D* hist1, TH1D* hist2, TF1* func)
{
    // set histogram
    if (hist1 && hist2)
        SetHistograms(hist1, hist2);
    else {
        BCLog::OutError("BCEfficiencyFitter::Fit : Histogram(s) not defined.");
        return 0;
=======
bool BCEfficiencyFitter::Fit(TH1D* hist1, TH1D* hist2, TF1* func)
{
    // set histogram
    if (hist1 and hist2)
        SetHistograms(hist1, hist2);
    else {
        BCLog::OutError("BCEfficiencyFitter::Fit : Histogram(s) not defined.");
        return false;
>>>>>>> a054ad74
    }

    // set function
    if (func)
        SetFitFunction(func);
    else {
        BCLog::OutError("BCEfficiencyFitter::Fit : Fit function not defined.");
<<<<<<< HEAD
        return 0;
=======
        return false;
>>>>>>> a054ad74
    }

    return Fit();
}

// ---------------------------------------------------------
bool BCEfficiencyFitter::Fit()
{
    // set histogram
<<<<<<< HEAD
    if (!fHistogram1 || !fHistogram2) {
        BCLog::OutError("BCEfficiencyFitter::Fit : Histogram(s) not defined.");
        return 0;
=======
    if (!fHistogram1 or !fHistogram2) {
        BCLog::OutError("BCEfficiencyFitter::Fit : Histogram(s) not defined.");
        return false;
>>>>>>> a054ad74
    }

    // set function
    if (!fFitFunction) {
        BCLog::OutError("BCEfficiencyFitter::Fit : Fit function not defined.");
<<<<<<< HEAD
        return 0;
=======
        return false;
>>>>>>> a054ad74
    }

    // perform marginalization
    MarginalizeAll();

    // maximize posterior probability, using the best-fit values close
    // to the global maximum from the MCMC
    BCIntegrate::BCOptimizationMethod method_temp = GetOptimizationMethod();
    SetOptimizationMethod(BCIntegrate::kOptMinuit);
    FindMode( GetBestFitParameters());
    SetOptimizationMethod(method_temp);

    // calculate the p-value using the fast MCMC algorithm
    double pvalue, pvalueCorrected;
    if ( CalculatePValueFast(GetBestFitParameters(), pvalue, pvalueCorrected) )
        fPValue = pvalue;
    else
        BCLog::OutError("BCEfficiencyFitter::Fit : Could not use the fast p-value evaluation.");

    // print summary to screen
    PrintShortFitSummary();

    // no error
<<<<<<< HEAD
    return 1;
}

// ---------------------------------------------------------

void BCEfficiencyFitter::DrawFit(const char* options, bool flaglegend)
{
    if (!fHistogram1 || !fHistogram2) {
=======
    return true;
}

// ---------------------------------------------------------
void BCEfficiencyFitter::DrawFit(const char* options, bool flaglegend)
{
    if (!fHistogram1 or !fHistogram2) {
>>>>>>> a054ad74
        BCLog::OutError("BCEfficiencyFitter::DrawFit : Histogram(s) not defined.");
        return;
    }

    if (!fFitFunction) {
        BCLog::OutError("BCEfficiencyFitter::DrawFit : Fit function not defined.");
        return;
    }

    // create efficiency graph
    TGraphAsymmErrors* histRatio = new TGraphAsymmErrors();
    histRatio->SetMarkerStyle(20);
    histRatio->SetMarkerSize(1.5);

    int npoints = 0;

    // set points
    for (int i = 1; i <= fHistogram1->GetNbinsX(); ++i) {
        if (int(fHistogram1->GetBinContent(i)) == 0) {
            ++npoints;
            continue;
        }

        // calculate central value and uncertainties
        double xexp, xmin, xmax;
        GetUncertainties( int(fHistogram1->GetBinContent(i)), int(fHistogram2->GetBinContent(i)), 0.68, xexp, xmin, xmax);

<<<<<<< HEAD
        histRatio->SetPoint( npoints, fHistogram1->GetBinCenter(i), xexp);
=======
        histRatio->SetPoint(npoints, fHistogram1->GetBinCenter(i), xexp);
>>>>>>> a054ad74

        // no X uncertainties
        histRatio->SetPointEXhigh(npoints, 0.);
        histRatio->SetPointEXlow(npoints, 0.);

        // set Y uncertainties
        histRatio->SetPointEYhigh(npoints, xmax - xexp);
        histRatio->SetPointEYlow(npoints, xexp - xmin);

        ++npoints;
    }


    // check wheather options contain "same"
    TString opt = options;
    opt.ToLower();

    // if not same, draw the histogram first to get the axes
    if (!opt.Contains("same")) {
        // create new histogram
        TH2D* hist_axes = new TH2D("hist_axes",
                                   Form(";%s;ratio", fHistogram1->GetXaxis()->GetTitle()),
                                   fHistogram1->GetNbinsX(),
                                   fHistogram1->GetXaxis()->GetBinLowEdge(1),
                                   fHistogram1->GetXaxis()->GetBinLowEdge(fHistogram1->GetNbinsX() + 1),
                                   1, 0., 1.);
        hist_axes->SetStats(kFALSE);
        hist_axes->Draw();

        histRatio->Draw(TString::Format("%sp", opt.Data()));
    }

    // draw the error band as central 68% probability interval
    fErrorBand = GetErrorBandGraph(0.16, 0.84);
    fErrorBand->Draw("f same");

    // now draw the histogram again since it was covered by the band
    histRatio->SetMarkerSize(.7);
    histRatio->Draw(TString::Format("%ssamep", opt.Data()));

    // draw the fit function on top
    fGraphFitFunction = GetFitFunctionGraph( GetBestFitParameters() );
    fGraphFitFunction->SetLineColor(kRed);
    fGraphFitFunction->SetLineWidth(2);
    fGraphFitFunction->Draw("l same");

    // draw legend
    if (flaglegend) {
        TLegend* legend = new TLegend(0.25, 0.75, 0.55, 0.95);
        legend->SetBorderSize(0);
        legend->SetFillColor(kWhite);
        legend->AddEntry(histRatio, "Data", "L");
        legend->AddEntry(fGraphFitFunction, "Best fit", "L");
        legend->AddEntry(fErrorBand, "Error band", "F");
        legend->Draw();
    }
    gPad->RedrawAxis();
}

// ---------------------------------------------------------
<<<<<<< HEAD
int BCEfficiencyFitter::CalculatePValueFast(const std::vector<double>& par, double& pvalue,
        double& pvalueCorrected, unsigned nIterations)
=======
bool BCEfficiencyFitter::CalculatePValueFast(const std::vector<double>& par, double& pvalue, double& pvalueCorrected, unsigned nIterations)
>>>>>>> a054ad74
{
    //use NULL pointer for no callback
    return CalculatePValueFast(par, NULL, pvalue, pvalueCorrected, nIterations);
}

// ---------------------------------------------------------
<<<<<<< HEAD
int BCEfficiencyFitter::CalculatePValueFast(const std::vector<double>& par,
        BCEfficiencyFitter::ToyDataInterface* callback, double& pvalue,
        double& pvalueCorrected, unsigned nIterations)
=======
bool BCEfficiencyFitter::CalculatePValueFast(const std::vector<double>& par, BCEfficiencyFitter::ToyDataInterface* callback, double& pvalue, double& pvalueCorrected, unsigned nIterations)
>>>>>>> a054ad74
{
    // check size of parameter vector
    if (par.size() != GetNParameters()) {
        BCLog::OutError("BCEfficiencyFitter::CalculatePValueFast : Number of parameters is inconsistent.");
<<<<<<< HEAD
        return 0;
    }

    // check if histogram exists
    if (!fHistogram1 || !fHistogram2) {
        BCLog::OutError("BCEfficiencyFitter::CalculatePValueFast : Histogram not defined.");
        return 0;
=======
        return false;
    }

    // check if histogram exists
    if (!fHistogram1 or !fHistogram2) {
        BCLog::OutError("BCEfficiencyFitter::CalculatePValueFast : Histogram not defined.");
        return false;
>>>>>>> a054ad74
    }

    // define temporary variables
    int nbins = fHistogram1->GetNbinsX();

    std::vector<unsigned> histogram(nbins, 0);
    std::vector<double> expectation(nbins, 0);

    double logp = 0;
    double logp_start = 0;
    int counter_pvalue = 0;

    // define starting distribution
    for (int ibin = 0; ibin < nbins; ++ibin) {
        // get bin boundaries
<<<<<<< HEAD
        double xmin = fHistogram1->GetBinLowEdge(ibin + 1);
        double xmax = fHistogram1->GetBinLowEdge(ibin + 2);
=======
        double xmin = fHistogram1->GetXaxis()->GetBinLowEdge(ibin + 1);
        double xmax = fHistogram1->GetXaxis()->GetBinUpEdge(ibin + 1);
>>>>>>> a054ad74

        // get the number of expected events
        double yexp = fFitFunction->Integral(xmin, xmax);

        // get n
        int n = int(fHistogram1->GetBinContent(ibin));

        // get k
        int k = int(fHistogram2->GetBinContent(ibin));

        histogram[ibin]   = k;
        expectation[ibin] = n * yexp;

        // calculate p;
        logp += BCMath::LogApproxBinomial(n, k, yexp);
    }
    logp_start = logp;

    // loop over iterations
    for (unsigned iiter = 0; iiter < nIterations; ++iiter) {
        // loop over bins
        for (int ibin = 0; ibin < nbins; ++ibin) {
            // get n
            int n = int(fHistogram1->GetBinContent(ibin));

            // get k
            int k = histogram.at(ibin);

            // get expectation
            double yexp = 0;
            if (n > 0)
                yexp = expectation.at(ibin) / n;

            // random step up or down in statistics for this bin
            double ptest = fRandom->Rndm() - 0.5;

            // continue, if efficiency is at limit
<<<<<<< HEAD
            if (!(yexp > 0. || yexp < 1.0))
=======
            if (!(yexp > 0. or yexp < 1.0))
>>>>>>> a054ad74
                continue;

            // increase statistics by 1
            if (ptest > 0 && (k < n)) {
                // calculate factor of probability
                double r = (double(n) - double(k)) / (double(k) + 1.) * yexp / (1. - yexp);

                // walk, or don't (this is the Metropolis part)
                if (fRandom->Rndm() < r) {
                    histogram[ibin] = k + 1;
                    logp += log(r);
                }
            }

            // decrease statistics by 1
            else if (ptest <= 0 && (k > 0)) {
                // calculate factor of probability
                double r = double(k) / (double(n) - (double(k) - 1)) * (1 - yexp) / yexp;

                // walk, or don't (this is the Metropolis part)
                if (fRandom->Rndm() < r) {
                    histogram[ibin] = k - 1;
                    logp += log(r);
                }
            }

        } // end of looping over bins

        //one new toy data set is created
        //call user interface to calculate arbitrary statistic's distribution
        if (callback)
            (*callback)(expectation, histogram);

        // increase counter
        if (logp < logp_start)
            counter_pvalue++;

    } // end of looping over iterations

    // calculate p-value
    pvalue = double(counter_pvalue) / double(nIterations);

    // correct for fit bias
    pvalueCorrected = BCMath::CorrectPValue(pvalue, GetNParameters(), nbins);

    // no error
<<<<<<< HEAD
    return 1;
}

// ---------------------------------------------------------
int BCEfficiencyFitter::GetUncertainties(int n, int k, double p, double& xexp, double& xmin, double& xmax)
=======
    return true;
}

// ---------------------------------------------------------
bool BCEfficiencyFitter::GetUncertainties(int n, int k, double p, double& xexp, double& xmin, double& xmax)
>>>>>>> a054ad74
{
    if (n == 0) {
        xexp = 0.;
        xmin = 0.;
        xmax = 0.;
<<<<<<< HEAD
        return 0;
=======
        return false;
>>>>>>> a054ad74
    }

    BCLog::OutDebug(Form("Calculating efficiency data-point of type %d for (n,k) = (%d,%d)", fDataPointType, n, k));

    // create a histogram with binomial distribution
    if (fHistogramBinomial)
        fHistogramBinomial->Reset();
    else
        fHistogramBinomial = new TH1D("hist_binomial", "", 1000, 0., 1.);

    // loop over bins and fill histogram
    for (int i = 1; i <= 1000; ++i) {
        double x   = fHistogramBinomial->GetBinCenter(i);
        double val = BCMath::ApproxBinomial(n, k, x);
        fHistogramBinomial->SetBinContent(i, val);
    }

    // normalize
    fHistogramBinomial->Scale(1. / fHistogramBinomial->Integral());

    // calculate central value and uncertainties
    if (fDataPointType == 0) {
        xexp = fHistogramBinomial->GetMean();
        double rms = fHistogramBinomial->GetRMS();
        xmin = xexp - rms;
        xmax = xexp + rms;
        BCLog::OutDebug(Form(" - mean = %f , rms = %f)", xexp, rms));
    } else if (fDataPointType == 1) {
        xexp = (double)k / (double)n;
        BCH1D* fbh = new BCH1D((TH1D*)fHistogramBinomial->Clone("hcp"));
<<<<<<< HEAD
        std::vector<double> intervals = fbh->GetSmallestIntervals(p);
        int ninter = intervals.size();
        if ( ninter < 2 ) {
            xmin = xmax = xexp = 0.;
        } else {
            xmin = intervals[0];
            xmax = intervals[1];
=======
        BCH1D::BCH1DSmallestInterval SI = fbh->GetSmallestIntervals(p);
        if (SI.intervals.empty()) {
            xmin = xmax = xexp = 0.;
        } else {
            xmin = SI.intervals.front().xmin;
            xmax = SI.intervals.front().xmax;
>>>>>>> a054ad74
        }
        delete fbh;
    } else {
        // calculate quantiles
        int nprobSum = 3;
        double q[3];
        double probSum[3];
        probSum[0] = (1. - p) / 2.;
        probSum[1] = 1. - (1. - p) / 2.;
        probSum[2] = .5;

        fHistogramBinomial->GetQuantiles(nprobSum, q, probSum);

        xexp = q[2];
        xmin = q[0];
        xmax = q[1];
<<<<<<< HEAD

=======
>>>>>>> a054ad74
    }

    BCLog::OutDebug(Form(" - efficiency = %f , range (%f - %f)", xexp, xmin, xmax));

<<<<<<< HEAD
    return 1;
=======
    return true;
>>>>>>> a054ad74
}

// ---------------------------------------------------------<|MERGE_RESOLUTION|>--- conflicted
+++ resolved
@@ -44,10 +44,6 @@
 }
 
 // ---------------------------------------------------------
-<<<<<<< HEAD
-
-=======
->>>>>>> a054ad74
 BCEfficiencyFitter::BCEfficiencyFitter(const char* name)
     : BCFitter(name)
     , fHistogram1(0)
@@ -64,10 +60,6 @@
 }
 
 // ---------------------------------------------------------
-<<<<<<< HEAD
-
-=======
->>>>>>> a054ad74
 BCEfficiencyFitter::BCEfficiencyFitter(TH1D* hist1, TH1D* hist2, TF1* func)
     : BCFitter()
     , fHistogram1(0)
@@ -86,10 +78,6 @@
 }
 
 // ---------------------------------------------------------
-<<<<<<< HEAD
-
-=======
->>>>>>> a054ad74
 BCEfficiencyFitter::BCEfficiencyFitter(const char* name, TH1D* hist1, TH1D* hist2, TF1* func)
     : BCFitter(name)
     , fHistogram1(0)
@@ -109,38 +97,17 @@
 }
 
 // ---------------------------------------------------------
-<<<<<<< HEAD
-
-int BCEfficiencyFitter::SetHistograms(TH1D* hist1, TH1D* hist2)
-{
-    // check if histogram exists
-    if (!hist1 || !hist2) {
-        BCLog::OutError("BCEfficiencyFitter::SetHistograms : TH1D not created.");
-        return 0;
-=======
 bool BCEfficiencyFitter::SetHistograms(TH1D* hist1, TH1D* hist2)
 {
     // check if histogram exists
     if (!hist1 or !hist2) {
         BCLog::OutError("BCEfficiencyFitter::SetHistograms : TH1D not created.");
         return false;
->>>>>>> a054ad74
     }
 
     // check compatibility of both histograms : number of bins
     if (hist1->GetNbinsX() != hist2->GetNbinsX()) {
         BCLog::OutError("BCEfficiencyFitter::SetHistograms : Histograms do not have the same number of bins.");
-<<<<<<< HEAD
-        return 0;
-    }
-
-    // check compatibility of both histograms : bin content
-    for (int i = 1; i <= hist1->GetNbinsX(); ++i)
-        if (hist1->GetBinContent(i) < hist2->GetBinContent(i)) {
-            BCLog::OutError("BCEfficiencyFitter::SetHistograms : Histogram 1 has fewer entries than histogram 2.");
-            return 0;
-        }
-=======
         return false;
     }
 
@@ -160,7 +127,6 @@
         BCLog::OutError("BCEfficiencyFitter::SetHistograms : Histogram 1 and 2 don't have same bins.");
         return false;
     }
->>>>>>> a054ad74
 
     // set pointer to histograms
     fHistogram1 = hist1;
@@ -169,36 +135,6 @@
     // create a data set. this is necessary in order to calculate the
     // error band. the data set contains as many data points as there
     // are bins. for now, the data points are empty.
-<<<<<<< HEAD
-    BCDataSet* ds = new BCDataSet();
-
-    // create data points and add them to the data set.
-    int nbins = fHistogram1->GetNbinsX();
-    for (int i = 0; i < nbins; ++i) {
-        BCDataPoint* dp = new BCDataPoint(2);
-        ds->AddDataPoint(dp);
-    }
-
-    // set the new data set.
-    SetDataSet(ds);
-
-    // calculate the lower and upper edge in x.
-    double xmin = hist1->GetBinLowEdge(1);
-    double xmax = hist1->GetBinLowEdge(nbins + 1);
-
-//   // calculate the minimum and maximum range in y.
-//   double histymin = hist2->GetMinimum();
-//   double histymax = hist1->GetMaximum();
-
-//   // calculate the minimum and maximum of the function value based on
-//   // the minimum and maximum value in y.
-//   double ymin = TMath::Max(0., histymin - 5.*sqrt(histymin));
-//   double ymax = histymax + 5.*sqrt(histymax);
-
-    // set the data boundaries for x and y values.
-    SetDataBoundaries(0, xmin, xmax);
-    SetDataBoundaries(1, 0.0, 1.0);
-=======
     SetDataSet(new BCDataSet());
 
     // create data points and add them to the data set.
@@ -208,35 +144,21 @@
     // set the data boundaries for x and y values.
     GetDataSet()->SetBounds(0, fHistogram1->GetXaxis()->GetXmin(), fHistogram1->GetXaxis()->GetXmax());
     GetDataSet()->SetBounds(1, 0.0, 1.0);
->>>>>>> a054ad74
 
     // set the indeces for fitting.
     SetFitFunctionIndices(0, 1);
 
     // no error
-<<<<<<< HEAD
-    return 1;
-}
-
-// ---------------------------------------------------------
-
-int BCEfficiencyFitter::SetFitFunction(TF1* func)
-=======
     return true;
 }
 
 // ---------------------------------------------------------
 bool BCEfficiencyFitter::SetFitFunction(TF1* func)
->>>>>>> a054ad74
 {
     // check if function exists
     if (!func) {
         BCLog::OutError("BCEfficiencyFitter::SetFitFunction : TF1 not created.");
-<<<<<<< HEAD
-        return 0;
-=======
-        return false;
->>>>>>> a054ad74
+        return false;
     }
 
     // set the function
@@ -265,11 +187,7 @@
     // set flat prior for all parameters by default
     SetPriorConstantAll();
 
-<<<<<<< HEAD
-    return GetNParameters();
-=======
     return true;
->>>>>>> a054ad74
 }
 
 // ---------------------------------------------------------
@@ -283,45 +201,23 @@
 // ---------------------------------------------------------
 void BCEfficiencyFitter::SetDataPointType(int type)
 {
-<<<<<<< HEAD
-    if (type < 0 || type > 2)
-=======
     if (type < 0 or type > 2)
->>>>>>> a054ad74
         BCLog::OutError(Form("BCEfficiencyFitter::SetDataPointType : Unknown data point type %d (should be between 0 and 2).", type));
     else
         fDataPointType = type;
 }
 
 // ---------------------------------------------------------
-<<<<<<< HEAD
-
-=======
->>>>>>> a054ad74
 double BCEfficiencyFitter::LogLikelihood(const std::vector<double>& params)
 {
     // initialize probability
     double loglikelihood = 0;
 
-<<<<<<< HEAD
-    // initialize probability
-    double loglikelihood = 0;
-
     // set the parameters of the function
     fFitFunction->SetParameters(&params[0]);
 
     // get the number of bins
     int nbins = fHistogram1->GetNbinsX();
-
-    // get bin width
-    double dx = fHistogram1->GetXaxis()->GetBinWidth(0);
-=======
-    // set the parameters of the function
-    fFitFunction->SetParameters(&params[0]);
-
-    // get the number of bins
-    int nbins = fHistogram1->GetNbinsX();
->>>>>>> a054ad74
 
     // loop over all bins
     for (int ibin = 1; ibin <= nbins; ++ibin) {
@@ -331,25 +227,6 @@
         // get k
         int k = int(fHistogram2->GetBinContent(ibin));
 
-<<<<<<< HEAD
-        // get x
-        double x = fHistogram1->GetBinCenter(ibin);
-
-        double eff = 0;
-
-        // use ROOT's TH1D::Integral method
-        if (fFlagIntegration)
-            eff = fFitFunction->Integral(x - dx / 2., x + dx / 2.) / dx;
-
-        // use linear interpolation
-        else
-            eff = (fFitFunction->Eval(x + dx / 2.) + fFitFunction->Eval(x - dx / 2.)) / 2.;
-
-        // get the value of the Poisson distribution
-        loglikelihood += BCMath::LogApproxBinomial(n, k, eff);
-    }
-
-=======
         // get bin edges
         double xmin = fHistogram1->GetXaxis()->GetBinLowEdge(ibin);
         double xmax = fHistogram1->GetXaxis()->GetBinUpEdge(ibin);
@@ -365,39 +242,19 @@
         loglikelihood += BCMath::LogApproxBinomial(n, k, eff);
     }
 
->>>>>>> a054ad74
     return loglikelihood;
 }
 
 // ---------------------------------------------------------
-<<<<<<< HEAD
-
-=======
->>>>>>> a054ad74
 double BCEfficiencyFitter::FitFunction(const std::vector<double>& x, const std::vector<double>& params)
 {
     // set the parameters of the function
     fFitFunction->SetParameters(&params[0]);
-<<<<<<< HEAD
-
-=======
     // and evaluate
->>>>>>> a054ad74
     return fFitFunction->Eval(x[0]);
 }
 
 // ---------------------------------------------------------
-<<<<<<< HEAD
-
-int BCEfficiencyFitter::Fit(TH1D* hist1, TH1D* hist2, TF1* func)
-{
-    // set histogram
-    if (hist1 && hist2)
-        SetHistograms(hist1, hist2);
-    else {
-        BCLog::OutError("BCEfficiencyFitter::Fit : Histogram(s) not defined.");
-        return 0;
-=======
 bool BCEfficiencyFitter::Fit(TH1D* hist1, TH1D* hist2, TF1* func)
 {
     // set histogram
@@ -406,7 +263,6 @@
     else {
         BCLog::OutError("BCEfficiencyFitter::Fit : Histogram(s) not defined.");
         return false;
->>>>>>> a054ad74
     }
 
     // set function
@@ -414,11 +270,7 @@
         SetFitFunction(func);
     else {
         BCLog::OutError("BCEfficiencyFitter::Fit : Fit function not defined.");
-<<<<<<< HEAD
-        return 0;
-=======
-        return false;
->>>>>>> a054ad74
+        return false;
     }
 
     return Fit();
@@ -428,25 +280,15 @@
 bool BCEfficiencyFitter::Fit()
 {
     // set histogram
-<<<<<<< HEAD
-    if (!fHistogram1 || !fHistogram2) {
-        BCLog::OutError("BCEfficiencyFitter::Fit : Histogram(s) not defined.");
-        return 0;
-=======
     if (!fHistogram1 or !fHistogram2) {
         BCLog::OutError("BCEfficiencyFitter::Fit : Histogram(s) not defined.");
         return false;
->>>>>>> a054ad74
     }
 
     // set function
     if (!fFitFunction) {
         BCLog::OutError("BCEfficiencyFitter::Fit : Fit function not defined.");
-<<<<<<< HEAD
-        return 0;
-=======
-        return false;
->>>>>>> a054ad74
+        return false;
     }
 
     // perform marginalization
@@ -470,24 +312,13 @@
     PrintShortFitSummary();
 
     // no error
-<<<<<<< HEAD
-    return 1;
-}
-
-// ---------------------------------------------------------
-
+    return true;
+}
+
+// ---------------------------------------------------------
 void BCEfficiencyFitter::DrawFit(const char* options, bool flaglegend)
 {
-    if (!fHistogram1 || !fHistogram2) {
-=======
-    return true;
-}
-
-// ---------------------------------------------------------
-void BCEfficiencyFitter::DrawFit(const char* options, bool flaglegend)
-{
     if (!fHistogram1 or !fHistogram2) {
->>>>>>> a054ad74
         BCLog::OutError("BCEfficiencyFitter::DrawFit : Histogram(s) not defined.");
         return;
     }
@@ -515,11 +346,7 @@
         double xexp, xmin, xmax;
         GetUncertainties( int(fHistogram1->GetBinContent(i)), int(fHistogram2->GetBinContent(i)), 0.68, xexp, xmin, xmax);
 
-<<<<<<< HEAD
-        histRatio->SetPoint( npoints, fHistogram1->GetBinCenter(i), xexp);
-=======
         histRatio->SetPoint(npoints, fHistogram1->GetBinCenter(i), xexp);
->>>>>>> a054ad74
 
         // no X uncertainties
         histRatio->SetPointEXhigh(npoints, 0.);
@@ -580,38 +407,18 @@
 }
 
 // ---------------------------------------------------------
-<<<<<<< HEAD
-int BCEfficiencyFitter::CalculatePValueFast(const std::vector<double>& par, double& pvalue,
-        double& pvalueCorrected, unsigned nIterations)
-=======
 bool BCEfficiencyFitter::CalculatePValueFast(const std::vector<double>& par, double& pvalue, double& pvalueCorrected, unsigned nIterations)
->>>>>>> a054ad74
 {
     //use NULL pointer for no callback
     return CalculatePValueFast(par, NULL, pvalue, pvalueCorrected, nIterations);
 }
 
 // ---------------------------------------------------------
-<<<<<<< HEAD
-int BCEfficiencyFitter::CalculatePValueFast(const std::vector<double>& par,
-        BCEfficiencyFitter::ToyDataInterface* callback, double& pvalue,
-        double& pvalueCorrected, unsigned nIterations)
-=======
 bool BCEfficiencyFitter::CalculatePValueFast(const std::vector<double>& par, BCEfficiencyFitter::ToyDataInterface* callback, double& pvalue, double& pvalueCorrected, unsigned nIterations)
->>>>>>> a054ad74
 {
     // check size of parameter vector
     if (par.size() != GetNParameters()) {
         BCLog::OutError("BCEfficiencyFitter::CalculatePValueFast : Number of parameters is inconsistent.");
-<<<<<<< HEAD
-        return 0;
-    }
-
-    // check if histogram exists
-    if (!fHistogram1 || !fHistogram2) {
-        BCLog::OutError("BCEfficiencyFitter::CalculatePValueFast : Histogram not defined.");
-        return 0;
-=======
         return false;
     }
 
@@ -619,7 +426,6 @@
     if (!fHistogram1 or !fHistogram2) {
         BCLog::OutError("BCEfficiencyFitter::CalculatePValueFast : Histogram not defined.");
         return false;
->>>>>>> a054ad74
     }
 
     // define temporary variables
@@ -635,13 +441,8 @@
     // define starting distribution
     for (int ibin = 0; ibin < nbins; ++ibin) {
         // get bin boundaries
-<<<<<<< HEAD
-        double xmin = fHistogram1->GetBinLowEdge(ibin + 1);
-        double xmax = fHistogram1->GetBinLowEdge(ibin + 2);
-=======
         double xmin = fHistogram1->GetXaxis()->GetBinLowEdge(ibin + 1);
         double xmax = fHistogram1->GetXaxis()->GetBinUpEdge(ibin + 1);
->>>>>>> a054ad74
 
         // get the number of expected events
         double yexp = fFitFunction->Integral(xmin, xmax);
@@ -679,11 +480,7 @@
             double ptest = fRandom->Rndm() - 0.5;
 
             // continue, if efficiency is at limit
-<<<<<<< HEAD
-            if (!(yexp > 0. || yexp < 1.0))
-=======
             if (!(yexp > 0. or yexp < 1.0))
->>>>>>> a054ad74
                 continue;
 
             // increase statistics by 1
@@ -730,29 +527,17 @@
     pvalueCorrected = BCMath::CorrectPValue(pvalue, GetNParameters(), nbins);
 
     // no error
-<<<<<<< HEAD
-    return 1;
-}
-
-// ---------------------------------------------------------
-int BCEfficiencyFitter::GetUncertainties(int n, int k, double p, double& xexp, double& xmin, double& xmax)
-=======
     return true;
 }
 
 // ---------------------------------------------------------
 bool BCEfficiencyFitter::GetUncertainties(int n, int k, double p, double& xexp, double& xmin, double& xmax)
->>>>>>> a054ad74
 {
     if (n == 0) {
         xexp = 0.;
         xmin = 0.;
         xmax = 0.;
-<<<<<<< HEAD
-        return 0;
-=======
-        return false;
->>>>>>> a054ad74
+        return false;
     }
 
     BCLog::OutDebug(Form("Calculating efficiency data-point of type %d for (n,k) = (%d,%d)", fDataPointType, n, k));
@@ -783,22 +568,12 @@
     } else if (fDataPointType == 1) {
         xexp = (double)k / (double)n;
         BCH1D* fbh = new BCH1D((TH1D*)fHistogramBinomial->Clone("hcp"));
-<<<<<<< HEAD
-        std::vector<double> intervals = fbh->GetSmallestIntervals(p);
-        int ninter = intervals.size();
-        if ( ninter < 2 ) {
-            xmin = xmax = xexp = 0.;
-        } else {
-            xmin = intervals[0];
-            xmax = intervals[1];
-=======
         BCH1D::BCH1DSmallestInterval SI = fbh->GetSmallestIntervals(p);
         if (SI.intervals.empty()) {
             xmin = xmax = xexp = 0.;
         } else {
             xmin = SI.intervals.front().xmin;
             xmax = SI.intervals.front().xmax;
->>>>>>> a054ad74
         }
         delete fbh;
     } else {
@@ -815,19 +590,11 @@
         xexp = q[2];
         xmin = q[0];
         xmax = q[1];
-<<<<<<< HEAD
-
-=======
->>>>>>> a054ad74
     }
 
     BCLog::OutDebug(Form(" - efficiency = %f , range (%f - %f)", xexp, xmin, xmax));
 
-<<<<<<< HEAD
-    return 1;
-=======
     return true;
->>>>>>> a054ad74
 }
 
 // ---------------------------------------------------------