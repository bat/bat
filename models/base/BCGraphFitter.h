--- conflicted
+++ resolved
@@ -40,38 +40,13 @@
     /* @{ */
 
     /**
-<<<<<<< HEAD
-     * Default constructor */
-    BCGraphFitter();
-
-    /**
-     * Constructor
-     * @param name name of the model */
-    BCGraphFitter(const char* name);
-=======
      * Constructor
      * @param name name of the model */
     BCGraphFitter(const char* name = "graph_fitter_model");
->>>>>>> a054ad74
 
     /**
      * Constructor
      * @param graph pointer to TGraphErrors
-<<<<<<< HEAD
-     * @param func pointer to TF1 */
-    BCGraphFitter(TGraphErrors* graph, TF1* func);
-
-    /**
-     * Constructor
-     * @param name name of the model
-     * @param graph pointer to TGraphErrors
-     * @param func pointer to TF1 */
-    BCGraphFitter(const char* name, TGraphErrors* graph, TF1* func);
-
-    /**
-     * The default destructor. */
-    ~BCGraphFitter();
-=======
      * @param func pointer to TF1
      * @param name name of the model */
     BCGraphFitter(TGraphErrors* graph, TF1* func, const char* name = "graph_fitter_model");
@@ -79,7 +54,6 @@
     /**
      * The default destructor. */
     virtual ~BCGraphFitter();
->>>>>>> a054ad74
 
     /* @} */
 
@@ -124,14 +98,6 @@
     /* @{ */
 
     /**
-<<<<<<< HEAD
-     * The log of the prior probability. It is set to be flat in all parameters.
-     * @param parameters vector containing the parameter values */
-//      double LogAPrioriProbability(const std::vector<double> & parameters);
-
-    /**
-=======
->>>>>>> a054ad74
      * The log of the conditional probability.
      * @param parameters vector containing the parameter values */
     double LogLikelihood(const std::vector<double>& parameters);
@@ -139,44 +105,26 @@
     /**
      * Returns the value of the 1D fit function for a given set of parameters
      * at a given x.
-<<<<<<< HEAD
-     * @param x point to calculate the function value at
-=======
      * @param x points to calculate the function values at
->>>>>>> a054ad74
      * @param parameters parameters of the function */
     double FitFunction(const std::vector<double>& x, const std::vector<double>& parameters);
 
     /**
      * Performs the fit. The graph and the function has to be set beforehand.
-<<<<<<< HEAD
-     * @return An error code. */
-    int Fit();
-=======
      * @return Success of action. */
     bool Fit();
->>>>>>> a054ad74
 
     /**
      * Performs the fit of the graph with the function.
      * @param graph pointer to TGraphErrors object
      * @param func pointer to TF1 object
-<<<<<<< HEAD
-     * @return An error code. */
-    int Fit(TGraphErrors* graph, TF1* func);
-=======
      * @return Success of action. */
     bool Fit(TGraphErrors* graph, TF1* func);
->>>>>>> a054ad74
 
     /**
      * Draw the fit in the current pad. */
     void DrawFit(const char* options = "", bool flaglegend = false);
 
-<<<<<<< HEAD
-    virtual double CDF(const std::vector<double>& parameters,  int index, bool lower = false);
-
-=======
     /**
      * Cumulative distribution function.
      * @param parameters
@@ -202,7 +150,6 @@
      * @return p value if successful, negative is unsuccessful. */
     virtual double GetPValue(const std::vector<double>& pars, bool ndf = true);
 
->>>>>>> a054ad74
     /* @} */
 
 private:
