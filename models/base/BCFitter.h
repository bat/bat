#ifndef __BCFITTER__H
#define __BCFITTER__H

/*!
 * \class BCFitter
 * \brief A base class for all fitting classes
 * \author Kevin Kr&ouml;ninger
 * \version 1.0
 * \date 08.2013
 * \detail A base class for all fitting classes
 */

/*
 * Copyright (C) 2007-2014, the BAT core developer team
 * All rights reserved.
 *
 * For the licensing terms see doc/COPYING.
 * For documentation see http://mpp.mpg.de/bat
 */

// ---------------------------------------------------------

class TH2D;
class TGraph;

#include "../../BAT/BCModel.h"

// ---------------------------------------------------------

class BCFitter : public BCModel
{
public:

    /** \name Constructors and destructors */
    /* @{ */

    /**
<<<<<<< HEAD
     * The default constructor. */
    BCFitter();

    /**
     * Constructor
     * @param name name of the model */
    BCFitter(const char* name);

    /**
     * The default destructor. */
    ~BCFitter();
=======
     * Constructor
     * @param name name of the model */
    BCFitter(const char* name = "fitter_model");

    /**
     * The default destructor. */
    virtual ~BCFitter();
>>>>>>> a054ad74

    /* @} */

    /** \name Member functions (get) */
    /* @{ */

    /**
<<<<<<< HEAD
     * @return pointer to the error band */
    TGraph* GetErrorBand()
    { return fErrorBand; };

    /**
       const BCParameter * GetParameter(const char * name);
       * @return The 2-d histogram of the error band. */
    TH2D* GetErrorBandXY() const
    { return fErrorBandXY; }

    TH2D* GetErrorBandXY_yellow(double level = .68, int nsmooth = 0) const;
=======
     * const BCParameter * GetParameter(const char * name);
     * @return The 2D histogram of the error band. */
    TH2D* GetErrorBandXY() const
    { return fErrorBandXY; }

    /**
     * @param level Desired probability mass
     * @param nsmooth Number of times to smooth the histogram
     * @param overcoverage Flag for whether to overcover desired probability mass.
     * @return A 2D histogram of the smallest interval in Y for each bin in X containing the desired probability mass. */
    TH2D* GetGraphicalErrorBandXY(double level = .68, int nsmooth = 0, bool overcoverage = true) const;
>>>>>>> a054ad74

    /**
     * Returns a vector of y-values at a certain probability level.
     * @param level The level of probability
     * @return vector of y-values */
    std::vector<double> GetErrorBand(double level) const;

    TGraph* GetErrorBandGraph(double level1, double level2) const;

    TGraph* GetFitFunctionGraph(const std::vector<double>& parameters);

    TGraph* GetFitFunctionGraph()
    { return GetFitFunctionGraph(GetBestFitParameters()); }

    TGraph* GetFitFunctionGraph(const std::vector<double>& parameters, double xmin, double xmax, int n = 1000);

    void FixDataAxis(unsigned int index, bool fixed);

    bool GetFixedDataAxis(unsigned int index) const;

<<<<<<< HEAD
=======
    double GetPValue() const
    {	return fPValue; }

>>>>>>> a054ad74
    /* @} */

    /** \name Member functions (set) */
    /* @{ */

    /**
     * Turn on or off the filling of the error band during the MCMC run.
     * @param flag set to true for turning on the filling */
    void SetFillErrorBand(bool flag = true)
    { fFlagFillErrorBand = flag; }

    /**
     * Sets errorband histogram */
    void SetErrorBandHisto(TH2D* h)
    { fErrorBandXY = h; }

    /**
     * Turn off filling of the error band during the MCMC run.
     * This method is equivalent to SetFillErrorBand(false) */
    void UnsetFillErrorBand()
    { fFlagFillErrorBand = false; }

    /**
     * Sets index of the x values in function fits.
     * @param index Index of the x values */
    void SetFitFunctionIndexX(int index)
    { fFitFunctionIndexX = index; }

    /**
     * Sets index of the y values in function fits.
     * @param index Index of the y values */
    void SetFitFunctionIndexY(int index)
    { fFitFunctionIndexY = index; }

    /**
     * Sets indices of the x and y values in function fits.
     * @param indexx Index of the x values
     * @param indexy Index of the y values */
    void SetFitFunctionIndices(int indexx, int indexy)
<<<<<<< HEAD
    {
        SetFitFunctionIndexX(indexx);
        SetFitFunctionIndexY(indexy);
    }
=======
    { SetFitFunctionIndexX(indexx); SetFitFunctionIndexY(indexy); }
>>>>>>> a054ad74

    /**
     * Sets the error band flag to continuous function */
    void SetErrorBandContinuous(bool flag);

    /**
     * Defines a fit function.
     * @param parameters A set of parameter values
     * @param x A vector of x-values
     * @return The value of the fit function at the x-values given a set of parameters */
    virtual double FitFunction(const std::vector<double>& /*x*/, const std::vector<double>& /*parameters*/)
    { return 0; }

<<<<<<< HEAD
=======
    /**
     * 1dim cumulative distribution function of the probability
     * to get the data f(x_i|param) for a single measurement, assumed to
     * be of identical functional form for all measurements
     * @param parameters The parameter values at which point to compute the cdf
     * @param index The data point index starting at 0,1...N-1
     * @param lower only needed for discrete distributions!
     * Return the CDF for the count one less than actually observed, e.g.
     * in Poisson process, if 3 actually observed, then CDF(2) is returned */
    virtual double CDF(const std::vector<double>& /*parameters*/,  int /*index*/, bool /*lower=false*/)
    {return 0.0;}

>>>>>>> a054ad74
    /* @} */
    /** \name Member functions (miscellaneous methods) */
    /* @{ */

    /**
     * Read */
    int ReadErrorBandFromFile(const char* file);

    /**
     * Performs the fit.
<<<<<<< HEAD
     * @return An error code. */
    virtual int Fit() = 0;
=======
     * @return Success of action. */
    virtual bool Fit() = 0;
>>>>>>> a054ad74

    /**
     * Draw the fit in the current pad. */
    virtual void DrawFit(const char* options, bool flaglegend = false) = 0;

    /**
     * Overloaded from BCEngineMCMC */
    void MCMCIterationInterface();

    /**
     * Overloaded from BCIntegrate. */
    void MarginalizePreprocess();

    /**
     * Overloaded from BCIntegrate. */
    void MarginalizePostprocess()
<<<<<<< HEAD
    {;};
=======
    {}
>>>>>>> a054ad74

    /**
     * Fill error band histogram for curreent iteration. This method is called from MCMCIterationInterface() */
    void FillErrorBand();

<<<<<<< HEAD
    /* @} */

private:

    /**
     * Pointer to the error band (for legend) */
    TGraph* fErrorBand;
=======
    /**
     * Prints a short summary of the fit results on the screen. */
    void PrintShortFitSummary();

    /* @} */

protected:
>>>>>>> a054ad74

    /**
     * Flag whether or not to fill the error band */
    bool fFlagFillErrorBand;

    /**
     * The indices for function fits */
    int fFitFunctionIndexX;
    int fFitFunctionIndexY;

    /**
     * A flag for single point evaluation of the error "band" */
    bool fErrorBandContinuous;
    std::vector<double> fErrorBandX;

    /**
     * Number of X bins of the error band histogram */
    unsigned fErrorBandNbinsX;

    /**
     * Number of Y bins of the error band histogram */
    unsigned fErrorBandNbinsY;

<<<<<<< HEAD
protected:

    /**
     * The error band histogram */
    TH2D* fErrorBandXY;
=======
    /**
     * The error band histogram */
    TH2D* fErrorBandXY;

    double fPValue;
>>>>>>> a054ad74

};

// ---------------------------------------------------------

#endif<|MERGE_RESOLUTION|>--- conflicted
+++ resolved
@@ -35,19 +35,6 @@
     /* @{ */
 
     /**
-<<<<<<< HEAD
-     * The default constructor. */
-    BCFitter();
-
-    /**
-     * Constructor
-     * @param name name of the model */
-    BCFitter(const char* name);
-
-    /**
-     * The default destructor. */
-    ~BCFitter();
-=======
      * Constructor
      * @param name name of the model */
     BCFitter(const char* name = "fitter_model");
@@ -55,7 +42,6 @@
     /**
      * The default destructor. */
     virtual ~BCFitter();
->>>>>>> a054ad74
 
     /* @} */
 
@@ -63,19 +49,6 @@
     /* @{ */
 
     /**
-<<<<<<< HEAD
-     * @return pointer to the error band */
-    TGraph* GetErrorBand()
-    { return fErrorBand; };
-
-    /**
-       const BCParameter * GetParameter(const char * name);
-       * @return The 2-d histogram of the error band. */
-    TH2D* GetErrorBandXY() const
-    { return fErrorBandXY; }
-
-    TH2D* GetErrorBandXY_yellow(double level = .68, int nsmooth = 0) const;
-=======
      * const BCParameter * GetParameter(const char * name);
      * @return The 2D histogram of the error band. */
     TH2D* GetErrorBandXY() const
@@ -87,7 +60,6 @@
      * @param overcoverage Flag for whether to overcover desired probability mass.
      * @return A 2D histogram of the smallest interval in Y for each bin in X containing the desired probability mass. */
     TH2D* GetGraphicalErrorBandXY(double level = .68, int nsmooth = 0, bool overcoverage = true) const;
->>>>>>> a054ad74
 
     /**
      * Returns a vector of y-values at a certain probability level.
@@ -108,12 +80,9 @@
 
     bool GetFixedDataAxis(unsigned int index) const;
 
-<<<<<<< HEAD
-=======
     double GetPValue() const
     {	return fPValue; }
 
->>>>>>> a054ad74
     /* @} */
 
     /** \name Member functions (set) */
@@ -153,14 +122,7 @@
      * @param indexx Index of the x values
      * @param indexy Index of the y values */
     void SetFitFunctionIndices(int indexx, int indexy)
-<<<<<<< HEAD
-    {
-        SetFitFunctionIndexX(indexx);
-        SetFitFunctionIndexY(indexy);
-    }
-=======
     { SetFitFunctionIndexX(indexx); SetFitFunctionIndexY(indexy); }
->>>>>>> a054ad74
 
     /**
      * Sets the error band flag to continuous function */
@@ -174,8 +136,6 @@
     virtual double FitFunction(const std::vector<double>& /*x*/, const std::vector<double>& /*parameters*/)
     { return 0; }
 
-<<<<<<< HEAD
-=======
     /**
      * 1dim cumulative distribution function of the probability
      * to get the data f(x_i|param) for a single measurement, assumed to
@@ -188,7 +148,6 @@
     virtual double CDF(const std::vector<double>& /*parameters*/,  int /*index*/, bool /*lower=false*/)
     {return 0.0;}
 
->>>>>>> a054ad74
     /* @} */
     /** \name Member functions (miscellaneous methods) */
     /* @{ */
@@ -199,13 +158,8 @@
 
     /**
      * Performs the fit.
-<<<<<<< HEAD
-     * @return An error code. */
-    virtual int Fit() = 0;
-=======
      * @return Success of action. */
     virtual bool Fit() = 0;
->>>>>>> a054ad74
 
     /**
      * Draw the fit in the current pad. */
@@ -222,25 +176,12 @@
     /**
      * Overloaded from BCIntegrate. */
     void MarginalizePostprocess()
-<<<<<<< HEAD
-    {;};
-=======
     {}
->>>>>>> a054ad74
 
     /**
      * Fill error band histogram for curreent iteration. This method is called from MCMCIterationInterface() */
     void FillErrorBand();
 
-<<<<<<< HEAD
-    /* @} */
-
-private:
-
-    /**
-     * Pointer to the error band (for legend) */
-    TGraph* fErrorBand;
-=======
     /**
      * Prints a short summary of the fit results on the screen. */
     void PrintShortFitSummary();
@@ -248,7 +189,6 @@
     /* @} */
 
 protected:
->>>>>>> a054ad74
 
     /**
      * Flag whether or not to fill the error band */
@@ -272,19 +212,11 @@
      * Number of Y bins of the error band histogram */
     unsigned fErrorBandNbinsY;
 
-<<<<<<< HEAD
-protected:
-
     /**
      * The error band histogram */
     TH2D* fErrorBandXY;
-=======
-    /**
-     * The error band histogram */
-    TH2D* fErrorBandXY;
 
     double fPValue;
->>>>>>> a054ad74
 
 };
 
