/*
 * Copyright (C) 2007-2014, the BAT core developer team
 * All rights reserved.
 *
 * For the licensing terms see doc/COPYING.
 * For documentation see http://mpp.mpg.de/bat
 */

// ---------------------------------------------------------

#include "BCFitter.h"

#include "BAT/BCModel.h"
#include "BAT/BCDataPoint.h"
#include "BAT/BCDataSet.h"
#include "BAT/BCLog.h"
#include "BAT/BCH1D.h"

#include "TFile.h"
#include "TH1D.h"
#include "TH2D.h"
#include "TGraph.h"

// ---------------------------------------------------------
<<<<<<< HEAD
BCFitter::BCFitter() : BCModel()
    , fErrorBand(0)
=======
BCFitter::BCFitter(const char* name)
    : BCModel(name)
>>>>>>> a054ad74
    , fFlagFillErrorBand(true)
    , fFitFunctionIndexX(-1)
    , fFitFunctionIndexY(-1)
    , fErrorBandContinuous(true)
<<<<<<< HEAD
    , fErrorBandX(std::vector<double>(0))
    , fErrorBandNbinsX(100)
    , fErrorBandNbinsY(500)
    , fErrorBandXY(0)
{
}

// ---------------------------------------------------------
BCFitter::BCFitter(const char* name) : BCModel(name)
    , fErrorBand(0)
    , fFlagFillErrorBand(true)
    , fFitFunctionIndexX(-1)
    , fFitFunctionIndexY(-1)
    , fErrorBandContinuous(true)
    , fErrorBandX(std::vector<double>(0))
=======
>>>>>>> a054ad74
    , fErrorBandNbinsX(100)
    , fErrorBandNbinsY(500)
    , fErrorBandXY(0)
{
}

// ---------------------------------------------------------
BCFitter::~BCFitter()
{
}

// ---------------------------------------------------------
void BCFitter::MCMCIterationInterface()
{
    // call base interface
    BCEngineMCMC::MCMCIterationInterface();

    // fill error band
    if (fFlagFillErrorBand)
        FillErrorBand();
}

// ---------------------------------------------------------
void BCFitter::MarginalizePreprocess()
{
    // prepare function fitting
    double dx = 0.;
    double dy = 0.;

<<<<<<< HEAD
    if (fFitFunctionIndexX >= 0) {
        dx = (fDataPointUpperBoundaries->GetValue(fFitFunctionIndexX)
              - fDataPointLowerBoundaries->GetValue(fFitFunctionIndexX))
             / (double) fErrorBandNbinsX;

        dy = (fDataPointUpperBoundaries->GetValue(fFitFunctionIndexY)
              - fDataPointLowerBoundaries->GetValue(fFitFunctionIndexY))
             / (double) fErrorBandNbinsY;

        fErrorBandXY
            = new TH2D(TString::Format("errorbandxy_%d", BCLog::GetHIndex()), "",
                       fErrorBandNbinsX,
                       fDataPointLowerBoundaries->GetValue(fFitFunctionIndexX) - .5 * dx,
                       fDataPointUpperBoundaries->GetValue(fFitFunctionIndexX) + .5 * dx,
                       fErrorBandNbinsY,
                       fDataPointLowerBoundaries->GetValue(fFitFunctionIndexY) - .5 * dy,
                       fDataPointUpperBoundaries->GetValue(fFitFunctionIndexY) + .5 * dy);
        fErrorBandXY->SetStats(kFALSE);

=======
    if (GetDataSet() and fFitFunctionIndexX >= 0 and fFitFunctionIndexY >= 0) {

        dx = GetDataSet()->GetRangeWidth(fFitFunctionIndexX) / fErrorBandNbinsX;
        dy = GetDataSet()->GetRangeWidth(fFitFunctionIndexY) / fErrorBandNbinsY;

        fErrorBandXY = new TH2D(TString::Format("errorbandxy_%s", GetSafeName().data()), "",
                                fErrorBandNbinsX,
                                GetDataSet()->GetLowerBound(fFitFunctionIndexX) - dx / 2,
                                GetDataSet()->GetUpperBound(fFitFunctionIndexX) + dx / 2,
                                fErrorBandNbinsY,
                                GetDataSet()->GetLowerBound(fFitFunctionIndexY) - dy / 2,
                                GetDataSet()->GetUpperBound(fFitFunctionIndexY) + dy / 2);
        fErrorBandXY->SetStats(kFALSE);

        // why are we doing this?
>>>>>>> a054ad74
        for (unsigned ix = 1; ix <= fErrorBandNbinsX; ++ix)
            for (unsigned iy = 1; iy <= fErrorBandNbinsX; ++iy)
                fErrorBandXY->SetBinContent(ix, iy, 0.);
    }

}

// ---------------------------------------------------------
void BCFitter::FillErrorBand()
{
    // function fitting
    if (fFitFunctionIndexX < 0)
        return;

    // loop over all possible x values ...
    if (fErrorBandContinuous) {
        double x = 0;
        for (unsigned ix = 0; ix < fErrorBandNbinsX; ix++) {
            // calculate x
            x = fErrorBandXY->GetXaxis()->GetBinCenter(ix + 1);

            // calculate y
            std::vector<double> xvec;
            xvec.push_back(x);

            // loop over all chains
            for (unsigned ichain = 0; ichain < MCMCGetNChains(); ++ichain) {
                // calculate y
                double y = FitFunction(xvec, MCMCGetx(ichain));

                // fill histogram
                fErrorBandXY->Fill(x, y);
            }

            xvec.clear();
        }
<<<<<<< HEAD
    }
    // ... or evaluate at the data point x-values
    else {
        unsigned ndatapoints = fErrorBandX.size();
        double x = 0;

        for (unsigned ix = 0; ix < ndatapoints; ++ix) {
            // calculate x
            x = fErrorBandX.at(ix);

            // calculate y
            std::vector<double> xvec;
            xvec.push_back(x);

            // loop over all chains
            for (unsigned ichain = 0; ichain < MCMCGetNChains(); ++ichain) {
                // calculate y
                double y = FitFunction(xvec, MCMCGetx(ichain));

                // fill histogram
                fErrorBandXY->Fill(x, y);
            }

            xvec.clear();
        }
=======
    }
    // ... or evaluate at the data point x-values
    else {
        unsigned ndatapoints = fErrorBandX.size();
        double x = 0;

        for (unsigned ix = 0; ix < ndatapoints; ++ix) {
            // calculate x
            x = fErrorBandX.at(ix);

            // calculate y
            std::vector<double> xvec;
            xvec.push_back(x);

            // loop over all chains
            for (unsigned ichain = 0; ichain < MCMCGetNChains(); ++ichain) {
                // calculate y
                double y = FitFunction(xvec, MCMCGetx(ichain));

                // fill histogram
                fErrorBandXY->Fill(x, y);
            }

            xvec.clear();
        }
    }
}

// ---------------------------------------------------------
void BCFitter::PrintShortFitSummary()
{
    BCModel::PrintShortFitSummary();
    if (GetPValue() >= 0) {
        BCLog::OutSummary("   Goodness-of-fit test:");
        BCLog::OutSummary(Form("      p-value = %.3g", GetPValue()));
        BCLog::OutSummary("---------------------------------------------------");
>>>>>>> a054ad74
    }
}

// ---------------------------------------------------------
std::vector<double> BCFitter::GetErrorBand(double level) const
{
    std::vector<double> errorband;

    if (!fErrorBandXY)
        return errorband;

    int nx = fErrorBandXY->GetNbinsX();
    errorband.assign(nx, 0.);

    // loop over x and y bins
    for (int ix = 1; ix <= nx; ix++) {
        TH1D* temphist = fErrorBandXY->ProjectionY("temphist", ix, ix);

        int nprobSum = 1;
        double q[1];
        double probSum[1];
        probSum[0] = level;

        temphist->GetQuantiles(nprobSum, q, probSum);

        errorband[ix - 1] = q[0];
    }

    return errorband;
}

// ---------------------------------------------------------
TGraph* BCFitter::GetErrorBandGraph(double level1, double level2) const
{
    if (!fErrorBandXY)
        return 0;

    // define new graph
    int nx = fErrorBandXY->GetNbinsX();

    TGraph* graph = new TGraph(2 * nx);
    graph->SetFillStyle(1001);
    graph->SetFillColor(kYellow);

    // get error bands
    std::vector<double> ymin = GetErrorBand(level1);
    std::vector<double> ymax = GetErrorBand(level2);

    for (int i = 0; i < nx; i++) {
        graph->SetPoint(i, fErrorBandXY->GetXaxis()->GetBinCenter(i + 1), ymin[i]);
        graph->SetPoint(nx + i, fErrorBandXY->GetXaxis()->GetBinCenter(nx - i), ymax[nx - i - 1]);
    }

    return graph;
}

// ---------------------------------------------------------
<<<<<<< HEAD
TH2D* BCFitter::GetErrorBandXY_yellow(double level, int nsmooth) const
=======
TH2D* BCFitter::GetGraphicalErrorBandXY(double level, int nsmooth, bool overcoverage) const
>>>>>>> a054ad74
{
    if (!fErrorBandXY)
        return 0;

    int nx = fErrorBandXY->GetNbinsX();
    int ny = fErrorBandXY->GetNbinsY();

    // copy existing histogram
<<<<<<< HEAD
    TH2D* hist_tempxy = (TH2D*) fErrorBandXY->Clone(
                            TString::Format("%s_sub_%f.2", fErrorBandXY->GetName(), level));
    hist_tempxy->Reset();
    hist_tempxy->SetFillColor(kYellow);

    // loop over x bins
    for (int ix = 1; ix < nx; ix++) {
        BCH1D* hist_temp = new BCH1D();

        TH1D* hproj = fErrorBandXY->ProjectionY("temphist", ix, ix);
        if (nsmooth > 0)
            hproj->Smooth(nsmooth);

        hist_temp->SetHistogram(hproj);

        TH1D* hist_temp_yellow = hist_temp->GetSmallestIntervalHistogram(level);

        for (int iy = 1; iy <= ny; ++iy)
            hist_tempxy->SetBinContent(ix, iy, hist_temp_yellow->GetBinContent(iy));

        delete hist_temp_yellow;
        delete hist_temp;
    }

    return hist_tempxy;
}

// ---------------------------------------------------------
TGraph* BCFitter::GetFitFunctionGraph(const std::vector<double>& parameters)
{
    if (!fErrorBandXY)
        return 0;

    // define new graph
    int nx = fErrorBandXY->GetNbinsX();
    TGraph* graph = new TGraph(nx);

    // loop over x values
    for (int i = 0; i < nx; i++) {
        double x = fErrorBandXY->GetXaxis()->GetBinCenter(i + 1);

        std::vector<double> xvec;
        xvec.push_back(x);
        double y = FitFunction(xvec, parameters);
=======
    TH2D* hist_tempxy = (TH2D*) fErrorBandXY->Clone(TString::Format("%s_sub_%f.2", fErrorBandXY->GetName(), level));
    hist_tempxy->Reset();
    hist_tempxy->SetFillColor(kYellow);

    // loop over x bins
    for (int ix = 1; ix < nx; ix++) {
        BCH1D* hist_temp = new BCH1D(fErrorBandXY->ProjectionY("temphist", ix, ix));
        if (nsmooth > 0)
            hist_temp->Smooth(nsmooth);
        std::vector<std::pair<double, double> > bound = hist_temp->GetSmallestIntervalBounds(std::vector<double>(1, level), overcoverage);
        for (int iy = 1; iy <= ny; ++iy)
            if (hist_temp->GetHistogram()->GetBinContent(iy) >= bound.front().first)
                hist_tempxy->SetBinContent(ix, iy, 1);

        delete hist_temp;
    }

    return hist_tempxy;
}

// ---------------------------------------------------------
TGraph* BCFitter::GetFitFunctionGraph(const std::vector<double>& parameters)
{
    if (!fErrorBandXY)
        return 0;

    // define new graph
    int nx = fErrorBandXY->GetNbinsX();
    TGraph* graph = new TGraph(nx);

    // loop over x values
    for (int i = 0; i < nx; i++) {
        double x = fErrorBandXY->GetXaxis()->GetBinCenter(i + 1);

        std::vector<double> xvec;
        xvec.push_back(x);
        double y = FitFunction(xvec, parameters);
        xvec.clear();

        graph->SetPoint(i, x, y);
    }

    return graph;
}

// ---------------------------------------------------------
TGraph* BCFitter::GetFitFunctionGraph(const std::vector<double>& parameters, double xmin, double xmax, int n)
{
    // define new graph
    TGraph* graph = new TGraph(n + 1);

    double dx = (xmax - xmin) / (double) n;

    // loop over x values
    for (int i = 0; i <= n; i++) {
        double x = (double) i * dx + xmin;
        std::vector<double> xvec;
        xvec.push_back(x);
        double y = FitFunction(xvec, parameters);

>>>>>>> a054ad74
        xvec.clear();

        graph->SetPoint(i, x, y);
    }

    return graph;
}

// ---------------------------------------------------------
<<<<<<< HEAD
TGraph* BCFitter::GetFitFunctionGraph(const std::vector<double>& parameters, double xmin, double xmax, int n)
{
    // define new graph
    TGraph* graph = new TGraph(n + 1);

    double dx = (xmax - xmin) / (double) n;

    // loop over x values
    for (int i = 0; i <= n; i++) {
        double x = (double) i * dx + xmin;
        std::vector<double> xvec;
        xvec.push_back(x);
        double y = FitFunction(xvec, parameters);

        xvec.clear();

        graph->SetPoint(i, x, y);
    }

    return graph;
}

// ---------------------------------------------------------
int BCFitter::ReadErrorBandFromFile(const char* file)
{
    TFile* froot = TFile::Open(file);
    if (!froot->IsOpen()) {
        BCLog::OutError(Form("BCFitter::ReadErrorBandFromFile. Couldn't open file %s.", file));
        return 0;
    }

    int r = 0;

    TH2D* h2 = (TH2D*) froot->Get("errorbandxy");
    if (h2) {
        h2->SetDirectory(0);
        h2->SetName(TString::Format("errorbandxy_%d", BCLog::GetHIndex()));
        SetErrorBandHisto(h2);
        r = 1;
    } else
        BCLog::OutWarning(
            Form("BCFitter::ReadErrorBandFromFile : Couldn't read histogram \"errorbandxy\" from file %s.", file));

    froot->Close();

=======
int BCFitter::ReadErrorBandFromFile(const char* file)
{
    TFile* froot = TFile::Open(file);
    if (!froot->IsOpen()) {
        BCLog::OutError(Form("BCFitter::ReadErrorBandFromFile. Couldn't open file %s.", file));
        return 0;
    }

    int r = 0;

    TH2D* h2 = (TH2D*) froot->Get("errorbandxy");
    if (h2) {
        h2->SetDirectory(0);
        h2->SetName(TString::Format("errorbandxy_%s", GetSafeName().data()));
        SetErrorBandHisto(h2);
        r = 1;
    } else
        BCLog::OutWarning(
            Form("BCFitter::ReadErrorBandFromFile : Couldn't read histogram \"errorbandxy\" from file %s.", file));

    froot->Close();

>>>>>>> a054ad74
    return r;
}

// ---------------------------------------------------------
void BCFitter::FixDataAxis(unsigned int index, bool fixed)
{
<<<<<<< HEAD
    // check if index is within range
    if (index > fDataSet->GetDataPoint(0)->GetNValues()) {
        BCLog::OutError("BCFitter::FixDataAxis : Index out of range.");
        return;
    }

    if (fDataFixedValues.size() == 0)
        fDataFixedValues.assign(fDataSet->GetDataPoint(0)->GetNValues(),
                                false);

    fDataFixedValues[index] = fixed;
=======
    fDataSet->Fix(index, fixed);
>>>>>>> a054ad74
}

// ---------------------------------------------------------
bool BCFitter::GetFixedDataAxis(unsigned int index) const
{
<<<<<<< HEAD
    // check if index is within range
    if (index > fDataSet->GetDataPoint(0)->GetNValues()) {
        BCLog::OutError("BCFitter::GetFixedDataAxis : Index out of range.");
        return false;
    }

    return fDataFixedValues[index];
=======
    return fDataSet->IsFixed(index);
>>>>>>> a054ad74
}

// ---------------------------------------------------------
void BCFitter::SetErrorBandContinuous(bool flag)
{
    fErrorBandContinuous = flag;
<<<<<<< HEAD

    if (flag)
        return;

    // clear x-values
    fErrorBandX.clear();

    // copy data x-values
    for (unsigned int i = 0; i < fDataSet->GetNDataPoints(); ++i)
        fErrorBandX.push_back(fDataSet->GetDataPoint(i)->GetValue(fFitFunctionIndexX));
}
=======

    if (flag)
        return;

    // clear x-values
    fErrorBandX.clear();
>>>>>>> a054ad74

    // copy data x-values
    for (unsigned int i = 0; i < fDataSet->GetNDataPoints(); ++i)
        fErrorBandX.push_back(fDataSet->GetDataPoint(i)->GetValue(fFitFunctionIndexX));
}<|MERGE_RESOLUTION|>--- conflicted
+++ resolved
@@ -22,19 +22,12 @@
 #include "TGraph.h"
 
 // ---------------------------------------------------------
-<<<<<<< HEAD
-BCFitter::BCFitter() : BCModel()
-    , fErrorBand(0)
-=======
 BCFitter::BCFitter(const char* name)
     : BCModel(name)
->>>>>>> a054ad74
     , fFlagFillErrorBand(true)
     , fFitFunctionIndexX(-1)
     , fFitFunctionIndexY(-1)
     , fErrorBandContinuous(true)
-<<<<<<< HEAD
-    , fErrorBandX(std::vector<double>(0))
     , fErrorBandNbinsX(100)
     , fErrorBandNbinsY(500)
     , fErrorBandXY(0)
@@ -42,22 +35,6 @@
 }
 
 // ---------------------------------------------------------
-BCFitter::BCFitter(const char* name) : BCModel(name)
-    , fErrorBand(0)
-    , fFlagFillErrorBand(true)
-    , fFitFunctionIndexX(-1)
-    , fFitFunctionIndexY(-1)
-    , fErrorBandContinuous(true)
-    , fErrorBandX(std::vector<double>(0))
-=======
->>>>>>> a054ad74
-    , fErrorBandNbinsX(100)
-    , fErrorBandNbinsY(500)
-    , fErrorBandXY(0)
-{
-}
-
-// ---------------------------------------------------------
 BCFitter::~BCFitter()
 {
 }
@@ -80,27 +57,6 @@
     double dx = 0.;
     double dy = 0.;
 
-<<<<<<< HEAD
-    if (fFitFunctionIndexX >= 0) {
-        dx = (fDataPointUpperBoundaries->GetValue(fFitFunctionIndexX)
-              - fDataPointLowerBoundaries->GetValue(fFitFunctionIndexX))
-             / (double) fErrorBandNbinsX;
-
-        dy = (fDataPointUpperBoundaries->GetValue(fFitFunctionIndexY)
-              - fDataPointLowerBoundaries->GetValue(fFitFunctionIndexY))
-             / (double) fErrorBandNbinsY;
-
-        fErrorBandXY
-            = new TH2D(TString::Format("errorbandxy_%d", BCLog::GetHIndex()), "",
-                       fErrorBandNbinsX,
-                       fDataPointLowerBoundaries->GetValue(fFitFunctionIndexX) - .5 * dx,
-                       fDataPointUpperBoundaries->GetValue(fFitFunctionIndexX) + .5 * dx,
-                       fErrorBandNbinsY,
-                       fDataPointLowerBoundaries->GetValue(fFitFunctionIndexY) - .5 * dy,
-                       fDataPointUpperBoundaries->GetValue(fFitFunctionIndexY) + .5 * dy);
-        fErrorBandXY->SetStats(kFALSE);
-
-=======
     if (GetDataSet() and fFitFunctionIndexX >= 0 and fFitFunctionIndexY >= 0) {
 
         dx = GetDataSet()->GetRangeWidth(fFitFunctionIndexX) / fErrorBandNbinsX;
@@ -116,7 +72,6 @@
         fErrorBandXY->SetStats(kFALSE);
 
         // why are we doing this?
->>>>>>> a054ad74
         for (unsigned ix = 1; ix <= fErrorBandNbinsX; ++ix)
             for (unsigned iy = 1; iy <= fErrorBandNbinsX; ++iy)
                 fErrorBandXY->SetBinContent(ix, iy, 0.);
@@ -153,33 +108,6 @@
 
             xvec.clear();
         }
-<<<<<<< HEAD
-    }
-    // ... or evaluate at the data point x-values
-    else {
-        unsigned ndatapoints = fErrorBandX.size();
-        double x = 0;
-
-        for (unsigned ix = 0; ix < ndatapoints; ++ix) {
-            // calculate x
-            x = fErrorBandX.at(ix);
-
-            // calculate y
-            std::vector<double> xvec;
-            xvec.push_back(x);
-
-            // loop over all chains
-            for (unsigned ichain = 0; ichain < MCMCGetNChains(); ++ichain) {
-                // calculate y
-                double y = FitFunction(xvec, MCMCGetx(ichain));
-
-                // fill histogram
-                fErrorBandXY->Fill(x, y);
-            }
-
-            xvec.clear();
-        }
-=======
     }
     // ... or evaluate at the data point x-values
     else {
@@ -216,7 +144,6 @@
         BCLog::OutSummary("   Goodness-of-fit test:");
         BCLog::OutSummary(Form("      p-value = %.3g", GetPValue()));
         BCLog::OutSummary("---------------------------------------------------");
->>>>>>> a054ad74
     }
 }
 
@@ -274,11 +201,7 @@
 }
 
 // ---------------------------------------------------------
-<<<<<<< HEAD
-TH2D* BCFitter::GetErrorBandXY_yellow(double level, int nsmooth) const
-=======
 TH2D* BCFitter::GetGraphicalErrorBandXY(double level, int nsmooth, bool overcoverage) const
->>>>>>> a054ad74
 {
     if (!fErrorBandXY)
         return 0;
@@ -287,52 +210,6 @@
     int ny = fErrorBandXY->GetNbinsY();
 
     // copy existing histogram
-<<<<<<< HEAD
-    TH2D* hist_tempxy = (TH2D*) fErrorBandXY->Clone(
-                            TString::Format("%s_sub_%f.2", fErrorBandXY->GetName(), level));
-    hist_tempxy->Reset();
-    hist_tempxy->SetFillColor(kYellow);
-
-    // loop over x bins
-    for (int ix = 1; ix < nx; ix++) {
-        BCH1D* hist_temp = new BCH1D();
-
-        TH1D* hproj = fErrorBandXY->ProjectionY("temphist", ix, ix);
-        if (nsmooth > 0)
-            hproj->Smooth(nsmooth);
-
-        hist_temp->SetHistogram(hproj);
-
-        TH1D* hist_temp_yellow = hist_temp->GetSmallestIntervalHistogram(level);
-
-        for (int iy = 1; iy <= ny; ++iy)
-            hist_tempxy->SetBinContent(ix, iy, hist_temp_yellow->GetBinContent(iy));
-
-        delete hist_temp_yellow;
-        delete hist_temp;
-    }
-
-    return hist_tempxy;
-}
-
-// ---------------------------------------------------------
-TGraph* BCFitter::GetFitFunctionGraph(const std::vector<double>& parameters)
-{
-    if (!fErrorBandXY)
-        return 0;
-
-    // define new graph
-    int nx = fErrorBandXY->GetNbinsX();
-    TGraph* graph = new TGraph(nx);
-
-    // loop over x values
-    for (int i = 0; i < nx; i++) {
-        double x = fErrorBandXY->GetXaxis()->GetBinCenter(i + 1);
-
-        std::vector<double> xvec;
-        xvec.push_back(x);
-        double y = FitFunction(xvec, parameters);
-=======
     TH2D* hist_tempxy = (TH2D*) fErrorBandXY->Clone(TString::Format("%s_sub_%f.2", fErrorBandXY->GetName(), level));
     hist_tempxy->Reset();
     hist_tempxy->SetFillColor(kYellow);
@@ -393,7 +270,6 @@
         xvec.push_back(x);
         double y = FitFunction(xvec, parameters);
 
->>>>>>> a054ad74
         xvec.clear();
 
         graph->SetPoint(i, x, y);
@@ -403,53 +279,6 @@
 }
 
 // ---------------------------------------------------------
-<<<<<<< HEAD
-TGraph* BCFitter::GetFitFunctionGraph(const std::vector<double>& parameters, double xmin, double xmax, int n)
-{
-    // define new graph
-    TGraph* graph = new TGraph(n + 1);
-
-    double dx = (xmax - xmin) / (double) n;
-
-    // loop over x values
-    for (int i = 0; i <= n; i++) {
-        double x = (double) i * dx + xmin;
-        std::vector<double> xvec;
-        xvec.push_back(x);
-        double y = FitFunction(xvec, parameters);
-
-        xvec.clear();
-
-        graph->SetPoint(i, x, y);
-    }
-
-    return graph;
-}
-
-// ---------------------------------------------------------
-int BCFitter::ReadErrorBandFromFile(const char* file)
-{
-    TFile* froot = TFile::Open(file);
-    if (!froot->IsOpen()) {
-        BCLog::OutError(Form("BCFitter::ReadErrorBandFromFile. Couldn't open file %s.", file));
-        return 0;
-    }
-
-    int r = 0;
-
-    TH2D* h2 = (TH2D*) froot->Get("errorbandxy");
-    if (h2) {
-        h2->SetDirectory(0);
-        h2->SetName(TString::Format("errorbandxy_%d", BCLog::GetHIndex()));
-        SetErrorBandHisto(h2);
-        r = 1;
-    } else
-        BCLog::OutWarning(
-            Form("BCFitter::ReadErrorBandFromFile : Couldn't read histogram \"errorbandxy\" from file %s.", file));
-
-    froot->Close();
-
-=======
 int BCFitter::ReadErrorBandFromFile(const char* file)
 {
     TFile* froot = TFile::Open(file);
@@ -472,70 +301,31 @@
 
     froot->Close();
 
->>>>>>> a054ad74
     return r;
 }
 
 // ---------------------------------------------------------
 void BCFitter::FixDataAxis(unsigned int index, bool fixed)
 {
-<<<<<<< HEAD
-    // check if index is within range
-    if (index > fDataSet->GetDataPoint(0)->GetNValues()) {
-        BCLog::OutError("BCFitter::FixDataAxis : Index out of range.");
-        return;
-    }
-
-    if (fDataFixedValues.size() == 0)
-        fDataFixedValues.assign(fDataSet->GetDataPoint(0)->GetNValues(),
-                                false);
-
-    fDataFixedValues[index] = fixed;
-=======
     fDataSet->Fix(index, fixed);
->>>>>>> a054ad74
 }
 
 // ---------------------------------------------------------
 bool BCFitter::GetFixedDataAxis(unsigned int index) const
 {
-<<<<<<< HEAD
-    // check if index is within range
-    if (index > fDataSet->GetDataPoint(0)->GetNValues()) {
-        BCLog::OutError("BCFitter::GetFixedDataAxis : Index out of range.");
-        return false;
-    }
-
-    return fDataFixedValues[index];
-=======
     return fDataSet->IsFixed(index);
->>>>>>> a054ad74
 }
 
 // ---------------------------------------------------------
 void BCFitter::SetErrorBandContinuous(bool flag)
 {
     fErrorBandContinuous = flag;
-<<<<<<< HEAD
 
     if (flag)
         return;
 
     // clear x-values
     fErrorBandX.clear();
-
-    // copy data x-values
-    for (unsigned int i = 0; i < fDataSet->GetNDataPoints(); ++i)
-        fErrorBandX.push_back(fDataSet->GetDataPoint(i)->GetValue(fFitFunctionIndexX));
-}
-=======
-
-    if (flag)
-        return;
-
-    // clear x-values
-    fErrorBandX.clear();
->>>>>>> a054ad74
 
     // copy data x-values
     for (unsigned int i = 0; i < fDataSet->GetNDataPoints(); ++i)
