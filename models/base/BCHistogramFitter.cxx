--- conflicted
+++ resolved
@@ -36,20 +36,12 @@
     MCMCSetNIterationsRun(2000);
     SetFillErrorBand();
     fFlagIntegration = true;
-<<<<<<< HEAD
-    flag_discrete = true;
-=======
->>>>>>> a054ad74
 
     // set MCMC for marginalization
     SetMarginalizationMethod(BCIntegrate::kMargMetropolis);
 }
 
 // ---------------------------------------------------------
-<<<<<<< HEAD
-
-=======
->>>>>>> a054ad74
 BCHistogramFitter::BCHistogramFitter(const char* name)
     : BCFitter(name)
     , fHistogram(0)
@@ -60,20 +52,12 @@
     MCMCSetNIterationsRun(2000);
     SetFillErrorBand();
     fFlagIntegration = true;
-<<<<<<< HEAD
-    flag_discrete = true;
-=======
->>>>>>> a054ad74
 
     // set MCMC for marginalization
     SetMarginalizationMethod(BCIntegrate::kMargMetropolis);
 }
 
 // ---------------------------------------------------------
-<<<<<<< HEAD
-
-=======
->>>>>>> a054ad74
 BCHistogramFitter::BCHistogramFitter(TH1D* hist, TF1* func)
     : BCFitter()
     , fHistogram(0)
@@ -86,20 +70,12 @@
     MCMCSetNIterationsRun(2000);
     SetFillErrorBand();
     fFlagIntegration = true;
-<<<<<<< HEAD
-    flag_discrete = true;
-=======
->>>>>>> a054ad74
 
     // set MCMC for marginalization
     SetMarginalizationMethod(BCIntegrate::kMargMetropolis);
 }
 
 // ---------------------------------------------------------
-<<<<<<< HEAD
-
-=======
->>>>>>> a054ad74
 BCHistogramFitter::BCHistogramFitter(const char* name, TH1D* hist, TF1* func)
     : BCFitter(name)
     , fHistogram(0)
@@ -112,31 +88,18 @@
     MCMCSetNIterationsRun(2000);
     SetFillErrorBand();
     fFlagIntegration = true;
-<<<<<<< HEAD
-    flag_discrete = true;
-=======
->>>>>>> a054ad74
 
     // set MCMC for marginalization
     SetMarginalizationMethod(BCIntegrate::kMargMetropolis);
 }
 
 // ---------------------------------------------------------
-<<<<<<< HEAD
-
-int BCHistogramFitter::SetHistogram(TH1D* hist)
-=======
 bool BCHistogramFitter::SetHistogram(TH1D* hist)
->>>>>>> a054ad74
 {
     // check if histogram exists
     if (!hist) {
         BCLog::OutError("BCHistogramFitter::SetHistogram : TH1D not created.");
-<<<<<<< HEAD
-        return 0;
-=======
-        return false;
->>>>>>> a054ad74
+        return false;
     }
 
     // set pointer to histogram
@@ -145,11 +108,7 @@
     // create a data set. this is necessary in order to calculate the
     // error band. the data set contains as many data points as there
     // are bins.
-<<<<<<< HEAD
-    BCDataSet* ds = new BCDataSet();
-=======
     SetDataSet(new BCDataSet());
->>>>>>> a054ad74
 
     // create data points and add them to the data set.
     // the x value is the lower edge of the bin, and
@@ -157,32 +116,6 @@
     int nbins = fHistogram->GetNbinsX();
     for (int i = 0; i < nbins; ++i) {
         BCDataPoint* dp = new BCDataPoint(2);
-<<<<<<< HEAD
-        dp ->SetValue(0, fHistogram->GetBinLowEdge(i + 1));
-        dp ->SetValue(1, fHistogram->GetBinContent(i + 1));
-        ds->AddDataPoint(dp);
-    }
-
-    // set the new data set.
-    SetDataSet(ds);
-
-    // calculate the lower and upper edge in x.
-    double xmin = hist->GetBinLowEdge(1);
-    double xmax = hist->GetBinLowEdge(nbins + 1);
-
-    // calculate the minimum and maximum range in y.
-    double histymin = hist->GetMinimum();
-    double histymax = hist->GetMaximum();
-
-    // calculate the minimum and maximum of the function value based on
-    // the minimum and maximum value in y.
-    double ymin = TMath::Max(0., histymin - 5. * sqrt(histymin));
-    double ymax = histymax + 5. * sqrt(histymax);
-
-    // set the data boundaries for x and y values.
-    SetDataBoundaries(0, xmin, xmax);
-    SetDataBoundaries(1, ymin, ymax);
-=======
         dp->SetValue(0, fHistogram->GetBinLowEdge(i + 1));
         dp->SetValue(1, fHistogram->GetBinContent(i + 1));
         GetDataSet()->AddDataPoint(dp);
@@ -192,78 +125,11 @@
     GetDataSet()->SetBounds(0, hist->GetXaxis()->GetXmin(), hist->GetXaxis()->GetXmax());
     GetDataSet()->SetBounds(1, std::max<double>(hist->GetMinimum() - sqrt(hist->GetMinimum()) / 2, 0),
                               hist->GetMaximum() + sqrt(hist->GetMaximum()) / 2);
->>>>>>> a054ad74
 
     // set the indeces for fitting.
     SetFitFunctionIndices(0, 1);
 
     // no error
-<<<<<<< HEAD
-    return 1;
-}
-
-// ---------------------------------------------------------
-
-int BCHistogramFitter::SetHistogramExpected(const std::vector<double>& parameters)
-{
-    //clear up previous memory
-    if (fHistogramExpected) {
-        delete fHistogramExpected;
-    }
-    //copy all properties from the data histogram
-    fHistogramExpected = new TH1D(*fHistogram);
-
-    // get the number of bins
-    int nBins = fHistogramExpected->GetNbinsX();
-
-    // get bin width
-    double dx = fHistogramExpected->GetBinWidth(1);
-
-    //set the parameters of fit function
-    fFitFunction->SetParameters(&parameters[0]);
-
-    // get function value of lower bin edge
-    double fedgelow = fFitFunction->Eval(fHistogramExpected->GetBinLowEdge(1));
-
-    // loop over all bins, skip underflow
-    for (int ibin = 1; ibin <= nBins; ++ibin) {
-        // get upper bin edge
-        double xedgehi = fHistogramExpected->GetBinLowEdge(ibin) + dx;
-
-        //expected count
-        double yexp = 0.;
-
-        // use ROOT's TH1D::Integral method
-        if (fFlagIntegration)
-            yexp = fFitFunction->Integral(xedgehi - dx, xedgehi);
-
-        // use linear interpolation
-        else {
-            // get function value at upper bin edge
-            double fedgehi = fFitFunction->Eval(xedgehi);
-            yexp = fedgelow * dx + (fedgehi - fedgelow) * dx / 2.;
-
-            // make the upper edge the lower edge for the next iteration
-            fedgelow = fedgehi;
-        }
-
-        //write the expectation for the bin
-        fHistogramExpected->SetBinContent(ibin, yexp);
-
-        //avoid automatic error as sqrt(yexp), used e.g. in Kolmogorov correction factor
-        fHistogramExpected->SetBinError(ibin, 0.0);
-
-        // but the data under this model have that sqrt(yexp) uncertainty
-        fHistogram->SetBinError(ibin, sqrt(yexp));
-
-    }
-    return 1;
-}
-
-// ---------------------------------------------------------
-
-int BCHistogramFitter::SetFitFunction(TF1* func)
-=======
     return false;
 }
 
@@ -311,16 +177,11 @@
 
 // ---------------------------------------------------------
 bool BCHistogramFitter::SetFitFunction(TF1* func)
->>>>>>> a054ad74
 {
     // check if function exists
     if (!func) {
         BCLog::OutError("BCHistogramFitter::SetFitFunction : TF1 not created.");
-<<<<<<< HEAD
-        return 0;
-=======
-        return false;
->>>>>>> a054ad74
+        return false;
     }
 
     // set the function
@@ -349,11 +210,7 @@
     // set flat prior for all parameters by default
     SetPriorConstantAll();
 
-<<<<<<< HEAD
-    return GetNParameters();
-=======
-    return true;
->>>>>>> a054ad74
+    return true;
 }
 
 // ---------------------------------------------------------
@@ -364,36 +221,10 @@
 }
 
 // ---------------------------------------------------------
-<<<<<<< HEAD
-
-=======
->>>>>>> a054ad74
 double BCHistogramFitter::LogLikelihood(const std::vector<double>& params)
 {
     // initialize probability
     double loglikelihood = 0;
-<<<<<<< HEAD
-
-    // set the parameters of the function
-    fFitFunction->SetParameters(&params[0]);
-
-    // get the number of bins
-    int nbins = fHistogram->GetNbinsX();
-
-    // get bin width
-    double dx = fHistogram->GetBinWidth(1);
-
-    // get function value of lower bin edge
-    double fedgelow = fFitFunction->Eval(fHistogram->GetBinLowEdge(1));
-
-    // loop over all bins
-    for (int ibin = 1; ibin <= nbins; ++ibin) {
-        // get upper bin edge
-        double xedgehi = fHistogram->GetBinLowEdge(ibin) + dx;
-
-        // get function value at upper bin edge
-        double fedgehi = fFitFunction->Eval(xedgehi);
-=======
 
     // set the parameters of the function
     fFitFunction->SetParameters(&params[0]);
@@ -406,31 +237,12 @@
         // get bin edges
         double xmin = fHistogram->GetXaxis()->GetBinLowEdge(ibin);
         double xmax = fHistogram->GetXaxis()->GetBinUpEdge(ibin);
->>>>>>> a054ad74
 
         // get the number of observed events
         double y = fHistogram->GetBinContent(ibin);
 
         double yexp = 0.;
 
-<<<<<<< HEAD
-        // use ROOT's TH1D::Integral method
-        if (fFlagIntegration)
-            yexp = fFitFunction->Integral(xedgehi - dx, xedgehi);
-
-        // use linear interpolation
-        else {
-            yexp = fedgelow * dx + (fedgehi - fedgelow) * dx / 2.;
-
-            // make the upper edge the lower edge for the next iteration
-            fedgelow = fedgehi;
-        }
-
-        // get the value of the Poisson distribution
-        loglikelihood += BCMath::LogPoisson(y, yexp);
-    }
-
-=======
         if (fFlagIntegration)				// use ROOT's TH1D::Integral method
             yexp = fFitFunction->Integral(xmin, xmax);
         else												// use linear interpolation
@@ -440,15 +252,10 @@
         loglikelihood += BCMath::LogPoisson(y, yexp);
     }
 
->>>>>>> a054ad74
     return loglikelihood;
 }
 
 // ---------------------------------------------------------
-<<<<<<< HEAD
-
-=======
->>>>>>> a054ad74
 double BCHistogramFitter::FitFunction(const std::vector<double>& x, const std::vector<double>& params)
 {
     // set the parameters of the function
@@ -458,23 +265,14 @@
 }
 
 // ---------------------------------------------------------
-<<<<<<< HEAD
-
-int BCHistogramFitter::Fit(TH1D* hist, TF1* func)
-=======
 bool BCHistogramFitter::Fit(TH1D* hist, TF1* func)
->>>>>>> a054ad74
 {
     // set histogram
     if (hist)
         SetHistogram(hist);
     else {
         BCLog::OutError("BCHistogramFitter::Fit : Histogram not defined.");
-<<<<<<< HEAD
-        return 0;
-=======
-        return false;
->>>>>>> a054ad74
+        return false;
     }
 
     // set function
@@ -482,11 +280,7 @@
         SetFitFunction(func);
     else {
         BCLog::OutError("BCHistogramFitter::Fit : Fit function not defined.");
-<<<<<<< HEAD
-        return 0;
-=======
-        return false;
->>>>>>> a054ad74
+        return false;
     }
 
     return Fit();
@@ -495,27 +289,14 @@
 // ---------------------------------------------------------
 bool BCHistogramFitter::Fit()
 {
-<<<<<<< HEAD
-    // set histogram
     if (!fHistogram) {
         BCLog::OutError("BCHistogramFitter::Fit : Histogram not defined.");
-        return 0;
-    }
-
-    // set function
+        return false;
+    }
+
     if (!fFitFunction) {
         BCLog::OutError("BCHistogramFitter::Fit : Fit function not defined.");
-        return 0;
-=======
-    if (!fHistogram) {
-        BCLog::OutError("BCHistogramFitter::Fit : Histogram not defined.");
-        return false;
-    }
-
-    if (!fFitFunction) {
-        BCLog::OutError("BCHistogramFitter::Fit : Fit function not defined.");
-        return false;
->>>>>>> a054ad74
+        return false;
     }
 
     // perform marginalization
@@ -530,29 +311,16 @@
 
     // calculate the p-value using the fast MCMC algorithm
     if ( !CalculatePValueFast(GetBestFitParameters()))
-<<<<<<< HEAD
-        BCLog::OutWarning(
-            "BCHistogramFitter::Fit : Could not use the fast p-value evaluation.");
-=======
         BCLog::OutWarning("BCHistogramFitter::Fit : Could not use the fast p-value evaluation.");
->>>>>>> a054ad74
 
     // print summary to screen
     PrintShortFitSummary();
 
     // no error
-<<<<<<< HEAD
-    return 1;
-}
-
-// ---------------------------------------------------------
-
-=======
-    return true;
-}
-
-// ---------------------------------------------------------
->>>>>>> a054ad74
+    return true;
+}
+
+// ---------------------------------------------------------
 void BCHistogramFitter::DrawFit(const char* options, bool flaglegend)
 {
     if (!fHistogram) {
@@ -565,11 +333,7 @@
         return;
     }
 
-<<<<<<< HEAD
-    if (!fErrorBandXY || GetBestFitParameters().empty()) {
-=======
     if (!fErrorBandXY or GetBestFitParameters().empty()) {
->>>>>>> a054ad74
         BCLog::OutError("BCHistogramFitter::DrawFit : Fit not performed yet.");
         return;
     }
@@ -610,34 +374,18 @@
 }
 
 // ---------------------------------------------------------
-<<<<<<< HEAD
-int BCHistogramFitter::CalculatePValueFast(const std::vector<double>& par, unsigned nIterations)
-{
-    // check size of parameter vector
-    if (par.size() != GetNParameters()) {
-        BCLog::OutError(
-            "BCHistogramFitter::CalculatePValueFast : Number of parameters is inconsistent.");
-        return 0;
-=======
 bool BCHistogramFitter::CalculatePValueFast(const std::vector<double>& par, unsigned nIterations)
 {
     // check size of parameter vector
     if (par.size() != GetNParameters()) {
         BCLog::OutError("BCHistogramFitter::CalculatePValueFast : Number of parameters is inconsistent.");
         return false;
->>>>>>> a054ad74
     }
 
     // check if histogram exists
     if (!fHistogram) {
-<<<<<<< HEAD
-        BCLog::OutError(
-            "BCHistogramFitter::CalculatePValueFast : Histogram not defined.");
-        return 0;
-=======
         BCLog::OutError("BCHistogramFitter::CalculatePValueFast : Histogram not defined.");
         return false;
->>>>>>> a054ad74
     }
 
     //update the expected number of events for all bins
@@ -659,19 +407,11 @@
     fPValueNDoF = BCMath::CorrectPValue(fPValue, GetNParameters(), fHistogram->GetNbinsX());
 
     // no error
-<<<<<<< HEAD
-    return 1;
-}
-
-// ---------------------------------------------------------
-int BCHistogramFitter::CalculatePValueLikelihood(const std::vector<double>& par)
-=======
     return true;
 }
 
 // ---------------------------------------------------------
 bool BCHistogramFitter::CalculatePValueLikelihood(const std::vector<double>& par)
->>>>>>> a054ad74
 {
     // initialize test statistic -2*lambda
     double logLambda = 0.0;
@@ -699,26 +439,14 @@
 
     //p value from chi^2 distribution, returns zero if logLambda < 0
     fPValue = TMath::Prob(logLambda, GetNDataPoints());
-<<<<<<< HEAD
-    fPValueNDoF = TMath::Prob(logLambda, GetNDataPoints() - GetNParameters());
+    fPValueNDoF = TMath::Prob(logLambda, GetNDoF());
 
     // no error
-    return 1;
-}
-
-// ---------------------------------------------------------
-
-int BCHistogramFitter::CalculatePValueLeastSquares(const std::vector<double>& par, bool weightExpect)
-=======
-    fPValueNDoF = TMath::Prob(logLambda, GetNDoF());
-
-    // no error
     return true;
 }
 
 // ---------------------------------------------------------
 bool BCHistogramFitter::CalculatePValueLeastSquares(const std::vector<double>& par, bool weightExpect)
->>>>>>> a054ad74
 {
     // initialize test statistic chi^2
     double chi2 = 0.0;
@@ -750,20 +478,6 @@
     fPValueNDoF = TMath::Prob(chi2, GetNDataPoints() - GetNParameters());
 
     // no error
-<<<<<<< HEAD
-    return 1;
-}
-
-// ---------------------------------------------------------
-
-int BCHistogramFitter::CalculatePValueKolmogorov(const std::vector<double>& par)
-{
-    if (!fHistogramExpected || !fHistogram) {
-        BCLog::OutError("BCHistogramFitter::CalculatePValueKolmogorov: "
-                        "Please define the reference distribution by calling \n"
-                        "BCHistogramFitter::SetHistogramExpected() first!");
-        return 0;
-=======
     return true;
 }
 
@@ -775,7 +489,6 @@
                         "Please define the reference distribution by calling \n"
                         "BCHistogramFitter::SetHistogramExpected() first!");
         return false;
->>>>>>> a054ad74
     }
 
     //update expected counts with current parameters
@@ -786,11 +499,7 @@
     fPValue = BCMath::CorrectPValue(fPValue, GetNParameters(), GetNDataPoints());
 
     // no error
-<<<<<<< HEAD
-    return 1;
-=======
-    return true;
->>>>>>> a054ad74
+    return true;
 }
 
 // ---------------------------------------------------------
@@ -806,13 +515,8 @@
     double yObs = fHistogram->GetBinContent(index);
 
     // get function value of lower bin edge
-<<<<<<< HEAD
-    double edgeLow = fHistogram->GetBinLowEdge(index);
-    double edgeHigh = edgeLow + fHistogram->GetBinWidth(index);
-=======
     double xmin = fHistogram->GetXaxis()->GetBinLowEdge(index);
     double xmax = fHistogram->GetXaxis()->GetBinUpEdge(index);
->>>>>>> a054ad74
 
     // expectation value of this bin
     double yExp = 0.0;
@@ -821,21 +525,9 @@
     if (fFlagIntegration) {
         TF1 tmpF(*fFitFunction);
         tmpF.SetParameters(&parameters[0]);
-<<<<<<< HEAD
-        yExp = tmpF.Integral(edgeLow, edgeHigh);
-    }
-    // use linear interpolation
-    else {
-        double dx = fHistogram->GetBinWidth(index);
-        double fEdgeLow = fFitFunction->Eval(edgeLow);
-        double fEdgeHigh = fFitFunction->Eval(edgeHigh);
-        yExp = fEdgeLow * dx + (fEdgeHigh - fEdgeLow) * dx / 2.;
-    }
-=======
         yExp = tmpF.Integral(xmin, xmax);
     } else													// use linear interpolation
         yExp = (fFitFunction->Eval(xmin) + fFitFunction->Eval(xmax)) * (xmax - xmin) / 2;
->>>>>>> a054ad74
 
     // usually Poisson bins do not agree with fixed probability bins
     // so choose where it should belong
@@ -846,20 +538,13 @@
         else
             return 0.0;
     }
-<<<<<<< HEAD
-    // what if yObs as double doesn't reprepsent a whole number? exception?
-=======
     // what if yObs as double doesn't represent a whole number? exception?
->>>>>>> a054ad74
     if ((double) (unsigned int) yObs != yObs) {
         BCLog::OutWarning(Form(
                               "BCHistogramFitter::CDF: Histogram values should be integer!\n"
                               " Bin %d = %f", index, yObs));
 
-<<<<<<< HEAD
-=======
-
->>>>>>> a054ad74
+
         //convert randomly to integer
         // ex. yObs = 9.785 =>
         //      yObs --> 10 with P = 78.5%
