/*
 * Copyright (C) 2007-2014, the BAT core developer team
 * All rights reserved.
 *
 * For the licensing terms see doc/COPYING.
 * For documentation see http://mpp.mpg.de/bat
 */

// ---------------------------------------------------------

#include "BCMVCombination.h"

#include "BCMVCMeasurement.h"
#include "BCMVCObservable.h"
#include "BCMVCUncertainty.h"

#include "../../BAT/BCLog.h"
#include "../../BAT/BCMath.h"
#include "../../BAT/BCParameter.h"

#include <fstream>
#include <iomanip>
#include <iostream>

// ---------------------------------------------------------
BCMVCombination::BCMVCombination()
    : BCModel("BCMVCombination")
    , fDetCovariance(0)
    , fNObservables(0)
    , fNNuisanceCorrelation(0)
{
}

// ---------------------------------------------------------
BCMVCombination::~BCMVCombination()
{
    int nuncertainties = GetNUncertainties();
    int nmeasurements = GetNMeasurements();

    for (int i = 0; i < nuncertainties; ++i) {
        BCMVCUncertainty* u = GetUncertainty(i);
        delete u;
    }
    fUncertainties.clear();

    for (int i = 0; i < nmeasurements; ++i) {
        BCMVCMeasurement* m = GetMeasurement(i);
        delete m;
    }
    fMeasurements.clear();
}

// ---------------------------------------------------------
void BCMVCombination::AddMVCObservable(std::string name, double min, double max)
{
    // check if observable exists already
    int index = GetIndexObservable(name);

    if (index >= 0)
        return;

    BCMVCObservable* obs = new BCMVCObservable();
    obs->SetName(name);
    obs->SetMinMax(min, max);
    fObservables.push_back(obs);

    fNObservables++;

    AddParameter(name.c_str(), min, max);

    SetPriorConstant(name.c_str());
}

// ---------------------------------------------------------
void BCMVCombination::AddUncertainty(std::string name)
{
    BCMVCUncertainty* u = new BCMVCUncertainty(name);

    fUncertainties.push_back(u);
}

// ---------------------------------------------------------
void BCMVCombination::AddMeasurement(std::string name, std::string observable, double value, std::vector<double> uncertainties)
{
    // get index of the corresponding observable
    int index = GetIndexObservable(observable);

    // check if observable exists
    if (index < 0) {
        BCLog::OutWarning(Form("BCMVCombination::AddMeasurement. Observable \"%s\" does not exist. Measurement was not added.", observable.c_str()));
        return;
    }

    BCMVCMeasurement* m = new BCMVCMeasurement(name);
    m->SetObservable(index);
    m->SetCentralValue(value);
    m->SetUncertainties(uncertainties);

    fMeasurements.push_back(m);

    fVectorObservable.push_back(index);

    int n = GetNMeasurements();
    fVectorMeasurements.ResizeTo(n);
    fVectorMeasurements[n - 1] = value;
}

// ---------------------------------------------------------
double BCMVCombination::LogLikelihood(const std::vector<double>& parameters)
{
    double logprob = 0.;

    if (fNNuisanceCorrelation > 0) {
        CalculateCovarianceMatrix(parameters);
        if (!PositiveDefinite())
            return -1e90;
    }

    int nmeas = GetNActiveMeasurements();

    // copy parameters into a vector
    TVectorD observables(nmeas);

    for (int i = 0; i < nmeas; ++i) {
        observables[i] = parameters[fVectorActiveObservable[i]];
    }

    TVectorD prod1 = observables - fVectorActiveMeasurements;
    TVectorD prod2 = fInvCovarianceMatrix * prod1;
    double prod = prod1 * prod2;

    logprob = -0.5 * prod - log(TMath::Power(2 * TMath::Pi(), nmeas / 2.) * sqrt(fabs(fDetCovariance)));

    return logprob;
}

// ---------------------------------------------------------
int BCMVCombination::ReadInput(std::string filename)
{
    // open input file
    std::ifstream infile;
    infile.open(filename.c_str(), std::ifstream::in);

    // check if file is open
    if (!infile.is_open()) {
        BCLog::OutWarning(Form("BCMVCombination::ReadInput. Could not open input file %s.", filename.c_str()));
        return 0;
    }

    int nobservables;
    int nmeasurements;
    int nuncertainties;
    int nnuisance;

    infile >> nobservables >> nmeasurements >> nuncertainties >> nnuisance;

    std::vector<std::string> observable_names;

    for (int i = 0; i < nobservables; ++i) {
        std::string name;
        double min;
        double max;
        infile >> name >> min >> max;

        // add observable
<<<<<<< HEAD
        AddObservable(name.c_str(), min, max);
=======
        AddMVCObservable(name.c_str(), min, max);
>>>>>>> a054ad74
    }

    for (int i = 0; i < nuncertainties; ++i) {
        std::string name;
        infile >> name;

        // add uncertainty
        AddUncertainty(name);
    }

    for (int i = 0; i < nmeasurements; ++i) {
        std::string name;
        std::string observable;
        double central;
        std::vector<double> uncertainties(0);

        infile >> name;
        infile >> observable;
        infile >> central;

        for (int j = 0; j < nuncertainties; ++j) {
            double uncertainty;
            infile >> uncertainty;
            uncertainties.push_back(uncertainty);
        }

        // add measurement
        AddMeasurement(name, observable, central, uncertainties);
    }

    for (int i = 0; i < nuncertainties; ++i) {
        TMatrixD mat(nmeasurements, nmeasurements);

        for (int j = 0; j < nmeasurements; ++j)
            for (int k = 0; k < nmeasurements; ++k) {
                double corr;
                infile >> corr;
                mat[j][k] = corr;
            }
<<<<<<< HEAD

        // set correlation matrix
        GetUncertainty(i)->SetCorrelationMatrix(mat);
    }

    for (int i = 0; i < nnuisance; ++i) {
        std::string uncertainty;
        std::string measurement1;
        std::string observable1;
        std::string measurement2;
        std::string observable2;
        std::string parname;
        double min;
        double max;
        double pre;
        std::string priorshape;

        infile >> uncertainty >> measurement1 >> observable1 >> measurement2 >> observable2 >> parname;

        // check if parameter exists already
        int index = -1;

        for (unsigned int i = 0; i < GetNParameters(); i++)
            if (parname.c_str() == GetParameter(i)->GetName())
                index = i;

        if (index >= 0)
            infile >> pre;

        else {
            // read properties of parameter
=======

        // set correlation matrix
        GetUncertainty(i)->SetCorrelationMatrix(mat);
    }

    for (int i = 0; i < nnuisance; ++i) {
        std::string uncertainty;
        std::string measurement1;
        std::string observable1;
        std::string measurement2;
        std::string observable2;
        std::string parname;

        infile >> uncertainty >> measurement1 >> observable1 >> measurement2 >> observable2 >> parname;

        // check if parameter exists already
        double pre = 1;
        unsigned index;
        for (index = 0; index < GetNParameters(); ++index)
            if (parname.c_str() == GetParameter(index)->GetName()) {
                infile >> pre;
                break;
            }

        if (index == GetNParameters()) {
            // read properties of parameter
            double min;
            double max;
            std::string priorshape;
>>>>>>> a054ad74
            infile >> min >> max >> priorshape;

            // add nuisance parameter
            AddParameter(parname.c_str(), min, max);

<<<<<<< HEAD
            // set pre-factor
            pre = 1;

            // set index
            index = GetNParameters() - 1;

            if (priorshape == "flat") {
                SetPriorConstant(parname.c_str());
            } else if (priorshape == "gauss") {
                double mean;
                double std;

                infile >> mean >> std;

                SetPriorGauss(parname.c_str(), mean, std);
            } else {
                BCLog::OutWarning(Form("BCMVCombination::ReadInput. Unknown prior shape %s.", priorshape.c_str()));
            }
        }

        // increase counter of nuisance parametera
        fNNuisanceCorrelation++;

        NuisanceParameter p;
        p.index_uncertainty  = GetIndexUncertainty(uncertainty);
        p.index_measurement1 = GetIndexMeasurement(measurement1, observable1);
        p.index_measurement2 = GetIndexMeasurement(measurement2, observable2);
        p.index_rhoparameter = index;
        p.pre = pre;

        fNuisanceCorrelation.push_back(p);
    }

    // close input file
    infile.close();

    PrepareAnalysis();

=======
            if (priorshape == "flat") {
                SetPriorConstant(parname.c_str());

            } else if (priorshape == "gauss") {
                double mean;
                double std;

                infile >> mean >> std;

                SetPriorGauss(parname.c_str(), mean, std);

            } else {
                BCLog::OutWarning(Form("BCMVCombination::ReadInput. Unknown prior shape %s.", priorshape.c_str()));

            }
        }

        // increase counter of nuisance parametera
        fNNuisanceCorrelation++;

        NuisanceParameter p;
        p.index_uncertainty  = GetIndexUncertainty(uncertainty);
        p.index_measurement1 = GetIndexMeasurement(measurement1, observable1);
        p.index_measurement2 = GetIndexMeasurement(measurement2, observable2);
        p.index_rhoparameter = index;
        p.pre = pre;

        fNuisanceCorrelation.push_back(p);
    }

    // close input file
    infile.close();

    PrepareAnalysis();

>>>>>>> a054ad74
    // no error
    return 1;
}

// ---------------------------------------------------------
void BCMVCombination::PrepareAnalysis()
{
    int nuncertainties = GetNUncertainties();

    // prepare analysis
    for (int i = 0; i < nuncertainties; ++i)
        CalculateCorrelationMatrix(i);

    CalculateCovarianceMatrix();

    if (!PositiveDefinite()) {
        BCLog::OutWarning("BCMVCombination::PrepareAnalysis. Covariance matrix is not positive definite.");
    }

    CalculateHelperVectors();

}

// ---------------------------------------------------------
int BCMVCombination::GetNActiveMeasurements()
{
    int n = GetNMeasurements();

    int counter = 0;

    for (int i = 0; i < n; ++i) {
        BCMVCMeasurement* m = GetMeasurement(i);
        if (m->GetFlagActive())
            counter++;
    }
    return counter;
}

// ---------------------------------------------------------
void BCMVCombination::CalculateHelperVectors()
{
    int nmeasurements  = GetNMeasurements();

    fVectorMeasurements.Clear();
    fVectorMeasurements.ResizeTo(nmeasurements);
    fVectorObservable.clear();

    for (int i = 0; i < nmeasurements; ++i) {
        BCMVCMeasurement* m = GetMeasurement(i);
        fVectorMeasurements[i] =  m->GetCentralValue();
        fVectorObservable.push_back(m->GetObservable());
    }

    int nactive = GetNActiveMeasurements();

    fVectorActiveMeasurements.Clear();
    fVectorActiveMeasurements.ResizeTo(nactive);
    fVectorActiveObservable.clear();

    int counter = 0;
    for (int i = 0; i < nmeasurements; ++i) {
        BCMVCMeasurement* m = GetMeasurement(i);
        if (m->GetFlagActive()) {
            fVectorActiveMeasurements[counter] =  m->GetCentralValue();
            fVectorActiveObservable.push_back(m->GetObservable());
            counter++;
        }
    }

}

// ---------------------------------------------------------
void BCMVCombination::CalculateCorrelationMatrix(int index)
{
    BCMVCUncertainty* u = fUncertainties.at(index);

    int n = GetNMeasurements();
    int nactive = GetNActiveMeasurements();

    TMatrixD cov(nactive, nactive);

    TMatrixD corr = u->GetCorrelationMatrix();

    int counteri = 0;
    for (int i = 0; i < n; ++i) {
        BCMVCMeasurement* mi = GetMeasurement(i);
        double sigma_i = mi->GetUncertainty(index);

        // skip line if not active
        if (!mi->GetFlagActive())
            continue;

        int counterj = 0;
        for (int j = 0; j < n; ++j) {
            BCMVCMeasurement* mj = GetMeasurement(j);
            double sigma_j = mj->GetUncertainty(index);

            if (mj->GetFlagActive()) {
                cov[counteri][counterj] = corr[i][j] * sigma_i * sigma_j;
                counterj++;
            }
        }
        counteri++;
    }

    u->SetCovarianceMatrix(cov);
}

// ---------------------------------------------------------
void BCMVCombination::CalculateCovarianceMatrix(std::vector<double> parameters)
{
    int n = GetNUncertainties();
    int nmeasurements = GetNMeasurements();
    int nnuisance = fNNuisanceCorrelation;

    fCovarianceMatrix.Clear();
    fCovarianceMatrix.ResizeTo(GetNActiveMeasurements(), GetNActiveMeasurements());

    // loop over all uncertainties
    for (int unc_i = 0; unc_i < n; ++unc_i) {
        BCMVCUncertainty* u = fUncertainties.at(unc_i);

        // shrink covariance matrix such that it fits only active measurements
        TMatrixD mat_small = u->GetCovarianceMatrix();

        // loop over all measurements (i)
        int counteri = 0;
        for (int meas_i = 0; meas_i < nmeasurements; ++meas_i) {
            BCMVCMeasurement* mi = GetMeasurement(meas_i);

            // skip line if not active
            if (!mi->GetFlagActive())
                continue;

            // loop over all measurements (j)
            int counterj = 0;
            for (int meas_j = 0; meas_j < nmeasurements; ++meas_j) {
                BCMVCMeasurement* mj = GetMeasurement(meas_j);

                // skip line if not active
                if (!mj->GetFlagActive())
                    continue;

                // modify matrix if nuisance parameter present
                if (parameters.size() > 0) {

                    // loop over all nuisance parameters
                    for (int  nuis_k = 0; nuis_k < nnuisance; ++nuis_k) {

                        // get nuisance parameter
                        NuisanceParameter p = fNuisanceCorrelation.at(nuis_k);

                        // compare
                        if (p.index_uncertainty == unc_i) {
                            double sigma_i = GetMeasurement(p.index_measurement1)->GetUncertainty(unc_i);
                            double sigma_j = GetMeasurement(p.index_measurement2)->GetUncertainty(unc_i);
                            double pre = p.pre;

                            // check if indices agree
                            if (meas_i == p.index_measurement1 && meas_j == p.index_measurement2) {
                                mat_small[counteri][counterj] = pre * parameters.at(p.index_rhoparameter) * sigma_i * sigma_j;
                                mat_small[counterj][counteri] = mat_small[counteri][counterj];
                            }
                        }
                    } // end loop: nuisance parameters
                }

                // increase counter of active measurements
                counterj++;
            } // end loop: measurements j

            // increase counter of active measurements
            counteri++;
        } // end loop: measurements i

        // add matrix if active
        if (u->GetFlagActive())
            fCovarianceMatrix += mat_small;
    }
    fInvCovarianceMatrix.Clear();
    fInvCovarianceMatrix.ResizeTo(fCovarianceMatrix);
    fInvCovarianceMatrix = fCovarianceMatrix;
    fInvCovarianceMatrix.Invert();

    fDetCovariance = fCovarianceMatrix.Determinant();
}

// ---------------------------------------------------------
bool BCMVCombination::PositiveDefinite()
{
    TMatrixDEigen m(fCovarianceMatrix);

    // calculate real part of all eigenvalues
    TVectorD eigen_re = m.GetEigenValuesRe();

    int n_eigen = eigen_re.GetNoElements();

    bool flag_ispositive = true;

    // check if eigenvalues are positive
    for (int i = 0; i < n_eigen; ++i) {
        if (eigen_re[i] < 0)
            flag_ispositive = false;
    }

    // true if all eigenvalues are positive
    return flag_ispositive;
}

// ---------------------------------------------------------
void BCMVCombination::CalculateBLUE()
{
    int nmeas = GetNMeasurements();
    int nactivemeas = GetNActiveMeasurements();
    int nobs = GetNObservables();
    int nunc = GetNUncertainties();

    // calculate U matrix
    //  TMatrixD u(nmeas, nobs);
    TMatrixD u(nactivemeas, nobs);

    int counter = 0;
    for (int i = 0; i < nmeas; ++i) {
        BCMVCMeasurement* m = GetMeasurement(i);

        // if measurement is active fill matrix u
        if (m->GetFlagActive()) {
            for (int j = 0; j < nobs; ++j) {
                if (m->GetObservable() == j)
                    u[counter][j] = 1;
                else
                    u[counter][j] = 0;
            }
            counter++;
        }
    }

    // calculate weight matrix
    TMatrixD ut = u;
    ut.Transpose(ut);

    TMatrixD m1 = ut * fInvCovarianceMatrix;
    TMatrixD m2 = m1 * u;
    m2.Invert();

    fBLUEWeights.Clear();
    //  fBLUEWeights.ResizeTo(nobs, nmeas);
    fBLUEWeights.ResizeTo(nobs, nactivemeas);

    fBLUEWeights = m2 * m1;

    // calculate central values
    fBLUECentral.Clear();
    fBLUECentral.ResizeTo(nobs);

    //  fBLUECentral = fBLUEWeights * fVectorMeasurements;
    fBLUECentral = fBLUEWeights * fVectorActiveMeasurements;

    // calculate covariance matrix
    fBLUECovarianceMatrix.Clear();
    fBLUECovarianceMatrix.ResizeTo(nobs, nobs);

    TMatrixD weightt = fBLUEWeights;
    weightt.Transpose(weightt);

    fBLUECovarianceMatrix = fBLUEWeights * fCovarianceMatrix * weightt;

    // calculate uncertainties, covariance and correlation matrices for each uncertainty
    for (int i = 0; i < nunc; ++i) {

        // calculate covariance matrix
        BCMVCUncertainty* u = GetUncertainty(i);
        if (!u->GetFlagActive())
            continue;

        TMatrixD cov = u->GetCovarianceMatrix();
        TMatrixD mat = fBLUEWeights * cov * weightt;
        fBLUECovarianceMatrices.push_back(mat);

        // calculate uncertainties
        TVectorD vec(nobs);
        for (int j = 0; j < nobs; ++j) {
            double sigma_j = sqrt(mat[j][j]);
            vec[j] = sigma_j;
        }
        fBLUEUncertaintiesPerSource.push_back(vec);

        TMatrixD mat2(nobs, nobs);
        for (int j = 0; j < nobs; ++j)
            for (int k = 0; k < nobs; ++k) {
                mat2[j][k] = mat[j][k] / vec[j] / vec[k];
            }
        fBLUECorrelationMatrices.push_back(mat2);
    }

    // calculate uncertainties
    fBLUEUncertainties.Clear();
    fBLUEUncertainties.ResizeTo(nobs);

    for (int i = 0; i < nobs; ++i)
        fBLUEUncertainties[i] = sqrt(fBLUECovarianceMatrix[i][i]);

    // calculate correlation matrix
    fBLUECorrelationMatrix.Clear();
    fBLUECorrelationMatrix.ResizeTo(nobs, nobs);

    for (int i = 0; i < nobs; ++i)
        for (int j = 0; j < nobs; ++j)
            fBLUECorrelationMatrix[i][j] = fBLUECovarianceMatrix[i][j] / fBLUEUncertainties[i] / fBLUEUncertainties[j];
}

// ---------------------------------------------------------
void BCMVCombination::PrintBLUEResults(std::string filename)
{
    // open file
    std::ofstream ofi(filename.c_str());

    // check if file is open
    if (!ofi.is_open()) {
        std::cerr << "Couldn't open file " << filename << std::endl;
        return;
    }

    int nobs = GetNObservables();
    int nmeas = GetNMeasurements();
    int nunc = GetNUncertainties();

    ofi << std::endl;
    ofi << "Summary of the combination" << std::endl;
    ofi << "==========================" << std::endl << std::endl;

    ofi << "* Observables:" << std::endl;
    ofi << "  Observable (range): " << std::endl;
    for (int i = 0; i < nobs; ++i)
        ofi << "  " << std::setiosflags(std::ios::left) << GetParameter(i)->GetName()
            << " (" << GetParameter(i)->GetLowerLimit() << " - " << GetParameter(i)->GetUpperLimit() << ")" << std::endl;
    ofi << std::endl;

    ofi << "* Measurements:" << std::endl;
    ofi << "  Measurement (observable): central value +- total uncertainty" << std::endl;
    for (int i = 0; i < nmeas; ++i) {
        BCMVCMeasurement* m = GetMeasurement(i);
        if (m->GetFlagActive()) {
            double total2 = 0;
            for (int j = 0; j < nunc; ++j) {
                if (GetUncertainty(j)->GetFlagActive())
                    total2 += m->GetUncertainty(j) * m->GetUncertainty(j);
            }
            ofi << "  " << std::setiosflags(std::ios::left) << std::setw(20) << m->GetName()
                << std::setiosflags(std::ios::left) << " (" << GetParameter(m->GetObservable())->GetName() << ")"
                << ": " << std::setiosflags(std::ios::left) << std::setw(7) << std::setprecision(4) << m->GetCentralValue()
                << " +- " << std::setiosflags(std::ios::left) << std::setw(7) << std::setprecision(4) << sqrt(total2) << std::endl;
        }
    }
    ofi << std::endl;

    ofi << "* Uncertainties:" << std::endl;
    ofi << "  Measurement (observable): Uncertainty (";
    for (int j = 0; j < nunc - 1; ++j )
        if (GetUncertainty(j)->GetFlagActive())
            ofi << GetUncertainty(j)->GetName() << ", ";
    if (GetUncertainty(nunc - 1)->GetFlagActive())
        ofi << GetUncertainty(nunc - 1)->GetName() << ")" << std::endl;
    else
        ofi << ")" << std::endl;

    for (int i = 0; i < nmeas; ++i) {
        BCMVCMeasurement* m = GetMeasurement(i);
        if (m->GetFlagActive()) {
            ofi << "  " << std::setiosflags(std::ios::left) << std::setw(20) << m->GetName()
                << std::setiosflags(std::ios::left) << " (" << GetParameter(m->GetObservable())->GetName() << "): ";
            for (int j = 0; j < nunc; ++j )
                if (GetUncertainty(j)->GetFlagActive())
                    ofi << std::setiosflags(std::ios::left) << std::setw(7) << m->GetUncertainty(j);
            ofi << std::endl;
        }
    }
    ofi << std::endl;

    for (int i = 0; i < nunc; ++i) {
        BCMVCUncertainty* u = GetUncertainty(i);

        if (!u->GetFlagActive())
            continue;

        ofi << "  " << u->GetName() << " " << "(correlation matrix)" << std::endl;
        TMatrixD mat = u->GetCorrelationMatrix();

        int counterk = 0;
        for (int k = 0; k < nmeas; ++k) {
            BCMVCMeasurement* mk = GetMeasurement(k);

            // skip line if not active
            if (!mk->GetFlagActive())
                continue;

            ofi << "  ";

            int counterj = 0;
            for (int j = 0; j < nmeas; ++j) {
                BCMVCMeasurement* mj = GetMeasurement(j);

                if (mj->GetFlagActive()) {
                    ofi << std::setw(7) << std::showpos << mat[k][j] << " ";
                    counterj++;
                }
            }
            ofi << std::noshowpos << std::endl;
            counterk++;
        }
        ofi << std::endl;
    }

    ofi << "* BLUE results: " << std::endl;
    ofi << "  Observable: estimate +- total uncertainty" << std::endl;
    for (int i = 0; i < nobs; ++i) {
        if (i < fBLUECentral.GetNoElements())
            ofi << "  " << GetParameter(i)->GetName() << ": " << fBLUECentral[i] << " +- " << std::setprecision(4) << fBLUEUncertainties[i] << std::endl;
    }
    ofi << std::endl;

    ofi << "  Observable: Uncertainty (";
    for (int j = 0; j < nunc - 1; ++j )
        if (GetUncertainty(j)->GetFlagActive())
            ofi << GetUncertainty(j)->GetName() << ", ";
    if (GetUncertainty(nunc - 1)->GetFlagActive())
        ofi << GetUncertainty(nunc - 1)->GetName() << ")" << std::endl;
    else
        ofi << ")" << std::endl;

    for (int i = 0; i < nobs; ++i) {
        ofi << "  " << std::setiosflags(std::ios::left) << GetParameter(i)->GetName() << ":";
        int counterj = 0;
        for (int j = 0; j < nunc; ++j )
            if (GetUncertainty(j)->GetFlagActive()) {
                ofi << " " << std::setiosflags(std::ios::left) << std::setw(7) << std::setprecision(4) << GetBLUEUncertainties(counterj)[i];
                counterj++;
            }
        ofi << std::endl;
    }
    ofi << std::endl;

    if (nobs > 1) {
        ofi << "  Individual correlation matrices " << std::endl;
        for (int i = 0; i < nunc; ++i) {
            if (GetUncertainty(i)->GetFlagActive()) {
                TMatrixD mat = GetBLUECorrelationMatrix(i);
                ofi << "  " << GetUncertainty(i)->GetName() << std::endl;
                for (int j = 0; j < nobs; ++j) {
                    ofi << "  ";
                    for (int k = 0; k < nobs; ++k) {
                        ofi << std::setw(7) << std::setprecision(4) << std::showpos << mat[j][k] << " ";
                    }
                    ofi << std::noshowpos << std::endl;
                }
                ofi << std::endl;
            }
        }
    }

    if (nobs > 1) {
        ofi << "  Overall correlation matrix" << std::endl;
        TMatrixD mat = fBLUECorrelationMatrix;
        for (int j = 0; j < nobs; ++j) {
            ofi << "  ";
            for (int k = 0; k < nobs; ++k)
                ofi << std::setw(7) << std::setprecision(4) << std::showpos << mat[j][k] << " ";
            ofi << std::noshowpos << std::endl;
        }
        ofi << std::endl;
    }

    ofi << "  Weights [%]:" << std::endl;
    int counter = 0;
    for (int j = 0; j < nmeas; ++j) {
        if (GetMeasurement(j)->GetFlagActive()) {
            ofi << "  " << std::setw(20) << GetMeasurement(j)->GetName() << " : ";
            for (int k = 0; k < nobs; ++k)
                ofi << std::setw(7) << std::setprecision(4) << std::showpos << fBLUEWeights[k][counter] * 100. << " ";
            ofi << std::endl;
            counter++;
        }
    }
    ofi << std::endl;

    // close file
    ofi.close();
}

// ---------------------------------------------------------
void BCMVCombination::PrintMatrix(TMatrixD& matrix, std::string name)
{
    int nrows = matrix.GetNrows();
    int ncols = matrix.GetNcols();

    std::cout << std::endl;
    std::cout << name.c_str() << " (" << nrows << "x" << ncols << "):" << std::endl;

    for (int i = 0; i < nrows; ++i) {
        for (int j = 0; j < ncols; ++j)
            std::cout << std::setprecision(3) << std::setw(7) << matrix[i][j] << " ";
        std::cout << std::endl;
    }
}

// ---------------------------------------------------------
void BCMVCombination::PrintVector(TVectorD& vector, std::string name)
{
    int nrows = vector.GetNoElements();

    std::cout << std::endl;
    std::cout << name.c_str() << " (" << nrows << "):" << std::endl;

    for (int i = 0; i < nrows; ++i) {
        std::cout << std::setprecision(3) << std::setw(7) << vector[i] << " ";
        std::cout << std::endl;
    }
}

// ---------------------------------------------------------
int BCMVCombination::GetIndexMeasurement(std::string measurement, std::string observable)
{
    int index_observable = GetIndexObservable(observable);

    int nmeasurements = GetNMeasurements();

    for (int i = 0; i < nmeasurements; ++i) {
        if ((measurement == GetMeasurement(i)->GetName()) && (index_observable == GetMeasurement(i)->GetObservable()))
            return i;
    }

    return -1;
}

// ---------------------------------------------------------
int BCMVCombination::GetIndexUncertainty(std::string name)
{
    int nuncertainties = GetNUncertainties();

    int index = -1;

    for (int i = 0; i < nuncertainties; ++i) {
        if (name == GetUncertainty(i)->GetName())
            index = i;
    }

    return index;
}

// ---------------------------------------------------------
int BCMVCombination::GetIndexObservable(std::string name)
{
    int n = GetNObservables();

    // go through the list of parameters and compare strings
    for (int i = 0; i < n; ++i) {
        //    if (name == std::string(GetParameter(i)->GetName()))
        if (name == std::string(fObservables.at(i)->GetName()))
            return i;
    }

    // return -1 if not in the list
    return -1;
}

// ---------------------------------------------------------<|MERGE_RESOLUTION|>--- conflicted
+++ resolved
@@ -163,11 +163,7 @@
         infile >> name >> min >> max;
 
         // add observable
-<<<<<<< HEAD
-        AddObservable(name.c_str(), min, max);
-=======
         AddMVCObservable(name.c_str(), min, max);
->>>>>>> a054ad74
     }
 
     for (int i = 0; i < nuncertainties; ++i) {
@@ -207,7 +203,6 @@
                 infile >> corr;
                 mat[j][k] = corr;
             }
-<<<<<<< HEAD
 
         // set correlation matrix
         GetUncertainty(i)->SetCorrelationMatrix(mat);
@@ -220,38 +215,6 @@
         std::string measurement2;
         std::string observable2;
         std::string parname;
-        double min;
-        double max;
-        double pre;
-        std::string priorshape;
-
-        infile >> uncertainty >> measurement1 >> observable1 >> measurement2 >> observable2 >> parname;
-
-        // check if parameter exists already
-        int index = -1;
-
-        for (unsigned int i = 0; i < GetNParameters(); i++)
-            if (parname.c_str() == GetParameter(i)->GetName())
-                index = i;
-
-        if (index >= 0)
-            infile >> pre;
-
-        else {
-            // read properties of parameter
-=======
-
-        // set correlation matrix
-        GetUncertainty(i)->SetCorrelationMatrix(mat);
-    }
-
-    for (int i = 0; i < nnuisance; ++i) {
-        std::string uncertainty;
-        std::string measurement1;
-        std::string observable1;
-        std::string measurement2;
-        std::string observable2;
-        std::string parname;
 
         infile >> uncertainty >> measurement1 >> observable1 >> measurement2 >> observable2 >> parname;
 
@@ -269,21 +232,14 @@
             double min;
             double max;
             std::string priorshape;
->>>>>>> a054ad74
             infile >> min >> max >> priorshape;
 
             // add nuisance parameter
             AddParameter(parname.c_str(), min, max);
 
-<<<<<<< HEAD
-            // set pre-factor
-            pre = 1;
-
-            // set index
-            index = GetNParameters() - 1;
-
             if (priorshape == "flat") {
                 SetPriorConstant(parname.c_str());
+
             } else if (priorshape == "gauss") {
                 double mean;
                 double std;
@@ -291,8 +247,10 @@
                 infile >> mean >> std;
 
                 SetPriorGauss(parname.c_str(), mean, std);
+
             } else {
                 BCLog::OutWarning(Form("BCMVCombination::ReadInput. Unknown prior shape %s.", priorshape.c_str()));
+
             }
         }
 
@@ -314,43 +272,6 @@
 
     PrepareAnalysis();
 
-=======
-            if (priorshape == "flat") {
-                SetPriorConstant(parname.c_str());
-
-            } else if (priorshape == "gauss") {
-                double mean;
-                double std;
-
-                infile >> mean >> std;
-
-                SetPriorGauss(parname.c_str(), mean, std);
-
-            } else {
-                BCLog::OutWarning(Form("BCMVCombination::ReadInput. Unknown prior shape %s.", priorshape.c_str()));
-
-            }
-        }
-
-        // increase counter of nuisance parametera
-        fNNuisanceCorrelation++;
-
-        NuisanceParameter p;
-        p.index_uncertainty  = GetIndexUncertainty(uncertainty);
-        p.index_measurement1 = GetIndexMeasurement(measurement1, observable1);
-        p.index_measurement2 = GetIndexMeasurement(measurement2, observable2);
-        p.index_rhoparameter = index;
-        p.pre = pre;
-
-        fNuisanceCorrelation.push_back(p);
-    }
-
-    // close input file
-    infile.close();
-
-    PrepareAnalysis();
-
->>>>>>> a054ad74
     // no error
     return 1;
 }
