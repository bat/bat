/*
 * Copyright (C) 2007-2014, the BAT core developer team
 * All rights reserved.
 *
 * For the licensing terms see doc/COPYING.
 * For documentation see http://mpp.mpg.de/bat
 */

// ---------------------------------------------------------

#ifndef __BCMVCOMBINATION__H
#define __BCMVCOMBINATION__H

#include "../../BAT/BCModel.h"

#include <TMath.h>
#include <TMatrixDEigen.h>
#include <TMatrixT.h>
#include <TVectorT.h>

class BCMVCMeasurement;
class BCMVCUncertainty;
class BCMVCObservable;

// ---------------------------------------------------------
class BCMVCombination : public BCModel
{

public:

    // Constructor
    BCMVCombination();

    // Destructor
    ~BCMVCombination();

    // Add a parameter
    // name: the name of the parameter
    // min:  the minimum value of the parameter
    // max:  the maximum value of the parameter
<<<<<<< HEAD
    void AddObservable(std::string name, double min, double max);
=======
    void AddMVCObservable(std::string name, double min, double max);
>>>>>>> a054ad74

    // Add a source of systematic uncertainty
    // name: the name of the uncertainty
    void AddUncertainty(std::string name);

    // Add a measurement
    // name:          the name of the measurement
    // observable:    the name of the observable
    // central:       the central value of the measurement
    // uncertainties  the uncertainties
    void AddMeasurement(std::string name, std::string observable, double value, std::vector<double> uncertainties);

    // getters

    // return the number of observables
    int GetNObservables()
    { return fNObservables; };

    // return the number of uncertainties
    int GetNUncertainties()
    { return int(fUncertainties.size()); };

    // return the number of measurements
    int GetNMeasurements()
    { return int(fMeasurements.size()); };

    // return the number of measurements
    int GetNActiveMeasurements();

    // return a specific uncertainty
    BCMVCUncertainty* GetUncertainty(int index)
    { return fUncertainties.at(index); }

    // return a specific measurement
    BCMVCMeasurement* GetMeasurement(int index)
    { return fMeasurements.at(index); }

    // return the total covariance matrix
    TMatrixD GetCovarianceMatrix()
    { return fCovarianceMatrix; };

    // return the BLUE weights
    TMatrixD GetBLUEWeights()
    { return fBLUEWeights; };

    // return the BLUE central values
    TVectorD GetBLUECentralValues()
    { return fBLUECentral; };

    // return the BLUE uncertainties
    TVectorD GetBLUEUncertainties()
    { return fBLUEUncertainties; };

    // return the BLUE uncertainties for a certain source of
    // uncertainty
    // index: the index of the uncertainty source
    TVectorD GetBLUEUncertainties(int index)
    { return fBLUEUncertaintiesPerSource.at(index); };

    // return the BLUE covariance matrix
    TMatrixD GetBLUECovarianceMatrix()
    { return fBLUECovarianceMatrix; };

    // return the BLUE covariance matrix for a certain source of
    // uncertainty
    // index: the index of the uncertainty source
    TMatrixD GetBLUECovarianceMatrix(int index)
    { return fBLUECovarianceMatrices.at(index); };

    // return the BLUE correlation matrix for a certain source of
    // uncertainty
    // index: the index of the uncertainty source
    TMatrixD GetBLUECorrelationMatrix(int index)
    { return fBLUECorrelationMatrices.at(index); };

    // return the BLUE correlation matrix
    TMatrixD GetBLUECorrelationMatrix()
    { return fBLUECorrelationMatrix; };

    // return the vector of observables
    std::vector<int> GetVectorObservable()
    { return fVectorObservable; };

    // return the vector of measurements
    TVectorD GetVectorMeasurements()
    { return fVectorMeasurements; };

    // return the index of the measurements
    int GetIndexMeasurement(std::string measurement, std::string observable);

    // return the index of the uncertainty
    int GetIndexUncertainty(std::string name);

    // return the index of the observable
    int GetIndexObservable(std::string name);

    // misc

    // read input file
    int ReadInput(std::string filename);

    // calculate the correlation matrix for a particular uncertainty
    void CalculateCorrelationMatrix(int index);

    // calculate the total covariance matrix
    void CalculateCovarianceMatrix(std::vector<double> nuisance = std::vector<double>(0));

    // calculate helper vectors
    void CalculateHelperVectors();

    // check for positive definiteness of the covariance matrix
    bool PositiveDefinite();

    // calculate BLUE
    void CalculateBLUE();

    // calculate all necessary matrices
    void PrepareAnalysis();

    // output

    // print summary to screen
    void PrintBLUEResults(std::string filename);

    void PrintMatrix(TMatrixT<double>& matrix, std::string name = "matrix");

    void PrintVector(TVectorD& vector, std::string name = "vector");

    // BAT methods

    double LogLikelihood(const std::vector<double>& parameters);

protected:

    struct NuisanceParameter {
        int index_uncertainty;
        int index_measurement1;
        int index_measurement2;
        int index_rhoparameter;
        double pre;
    };

    // the names of the uncertainties
    std::vector<BCMVCUncertainty*> fUncertainties;

    // the measurements
    std::vector<BCMVCMeasurement*> fMeasurements;

    // the total covariance matrix
    TMatrixD fCovarianceMatrix;

    // the inverse of the covariance matrix
    TMatrixD fInvCovarianceMatrix;

    // the determinant of the covariance matrix
    double fDetCovariance;

    // helper: the vector of measurements
    TVectorD fVectorMeasurements;

    // helper: the vector of active measurements
    TVectorD fVectorActiveMeasurements;

    // the vector of the index of the observables being measured
    std::vector<int> fVectorObservable;

    // the vector of the index of the observables being measured if active
    std::vector<int> fVectorActiveObservable;

    // the BLUE matrix
    TMatrixD fBLUEWeights;

    // the BLUE central values
    TVectorD fBLUECentral;

    // the BLUE uncertainties
    TVectorD fBLUEUncertainties;

    // the BLUE uncertainties per source
    std::vector<TVectorD> fBLUEUncertaintiesPerSource;

    // the BLUE covariance matrix
    TMatrixD fBLUECovarianceMatrix;

    // the BLUE covariance matrices for all uncertainties
    std::vector<TMatrixD> fBLUECovarianceMatrices;

    // the BLUE covariance matrices for all uncertainties
    std::vector<TMatrixD> fBLUECorrelationMatrices;

    // the BLUE correlation matrix
    TMatrixD fBLUECorrelationMatrix;

    // number of observables
    int fNObservables;

    // number of nuisance parameters for correlations
    int fNNuisanceCorrelation;

    // nuisance parameters
    std::vector<NuisanceParameter> fNuisanceCorrelation;

    // the observables
    std::vector<BCMVCObservable*> fObservables;

};
// ---------------------------------------------------------

#endif
<|MERGE_RESOLUTION|>--- conflicted
+++ resolved
@@ -38,11 +38,7 @@
     // name: the name of the parameter
     // min:  the minimum value of the parameter
     // max:  the maximum value of the parameter
-<<<<<<< HEAD
-    void AddObservable(std::string name, double min, double max);
-=======
     void AddMVCObservable(std::string name, double min, double max);
->>>>>>> a054ad74
 
     // Add a source of systematic uncertainty
     // name: the name of the uncertainty
