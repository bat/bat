--- conflicted
+++ resolved
@@ -134,38 +134,6 @@
     std::string GaussModel_plots_Serial;
     std::string GaussModel_plots_Parallel;
     unsigned seed;
-<<<<<<< HEAD
-    struct DataHolder {
-        unsigned fMCMCNIterations;
-
-        double fMCMCprob;
-        int fMCMCPhase;
-        unsigned fMCMCChain;
-        std::vector<double> parameters;
-
-        DataHolder(TTree* tree)
-        {
-            TEST_CHECK(tree);
-
-            tree->SetBranchAddress("Iteration",       &fMCMCNIterations);
-            tree->SetBranchAddress("LogProbability",  &fMCMCprob);
-            tree->SetBranchAddress("Phase",           &fMCMCPhase);
-            tree->SetBranchAddress("Chain",           &fMCMCChain);
-
-            // need #parameters to initialize the vector
-            // todo dirty hack to remove fixed number that might change if cycle is dropped
-            tree->GetEntry(0);
-            parameters.resize(tree->GetNbranches() - 3);
-
-            for (unsigned k = 0; k < parameters.size(); ++k) {
-                std::string parName = "Parameter" + stringify(k);
-
-                tree->SetBranchAddress(parName.c_str(),   &parameters[k]);
-            }
-        }
-    };
-=======
->>>>>>> 9923765b
 
     RunComparison(const RunComparison::Config& config) :
         config(config),
@@ -240,38 +208,6 @@
             if (!rfile1)
                 TEST_CHECK_FAILED(std::string("Could not open") + config.rootFileNameSerial);
 
-<<<<<<< HEAD
-        TTree* one = NULL;
-        TTree* two = NULL;
-
-        rfile1->GetObject("Parallelevaluation_mcmc", one);
-        rfile2->GetObject("Serialevaluation_mcmc", two);
-
-        if (!one)
-            TEST_CHECK_FAILED(std::string("Could not locate tree in ") + config.rootFileNameParallel);
-        if (!two)
-            TEST_CHECK_FAILED(std::string("Could not locate tree in ") + config.rootFileNameSerial);
-
-        DataHolder oneData(one);
-        DataHolder twoData(two);
-        long long nEntries1 = one->GetEntries();
-        long long nEntries2 = two->GetEntries();
-
-        TEST_CHECK_EQUAL(nEntries1, nEntries2);
-
-        // compare chains
-        for (long long entry = 0; entry <= nEntries1; ++entry) {
-            one->GetEntry(entry);
-            two->GetEntry(entry);
-            // loop over each dimension
-            for (unsigned k = 0; k < oneData.parameters.size(); ++k) {
-                TEST_CHECK_EQUAL(oneData.parameters[k], twoData.parameters[k]);
-            }
-            TEST_CHECK_EQUAL(oneData.fMCMCprob, twoData.fMCMCprob);
-            TEST_CHECK_EQUAL(oneData.fMCMCNIterations, twoData.fMCMCNIterations);
-            TEST_CHECK_EQUAL(oneData.fMCMCPhase, twoData.fMCMCPhase);
-            TEST_CHECK_EQUAL(oneData.fMCMCChain, twoData.fMCMCChain);
-=======
             // clean up
             rfile0->Close();
             rfile1->Close();
@@ -316,10 +252,7 @@
 
             TEST_CHECK_EQUAL(models[0].prob(), models[1].prob());
             TEST_CHECK_EQUAL(models[0].phase(), models[1].phase());
->>>>>>> 9923765b
-        }
-        delete one;
-        delete two;
+        }
 
         // clean up output files
         remove(config.rootFileNameParallel.c_str());
