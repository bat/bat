--- conflicted
+++ resolved
@@ -99,23 +99,16 @@
     {
         // two modes at 0 and 1
         IntegrationModel m = Factory(1, 1, 1);
-<<<<<<< HEAD
-        m.MCMCSetRandomSeed(1346);
-=======
 
         // can't be sure in which order the best value is found. If the
         // 2nd optimization doesn't improve on previous call, the old mode
         // is returned.
         m.SetFlagIgnorePrevOptimization(true);
->>>>>>> a054ad74
         TEST_CHECK_NEARLY_EQUAL(m.FindMode(std::vector<double>(1, 0.1)).front(), 0, 1e-3);
         TEST_CHECK_NEARLY_EQUAL(m.FindMode(BCIntegrate::kOptMinuit, std::vector<double>(1, 0.1)).front(), 0, 1e-10);
         TEST_CHECK_NEARLY_EQUAL(m.FindMode(BCIntegrate::kOptMinuit, std::vector<double>(1, 0.9)).front(), 1, 1e-10);
         TEST_CHECK_NEARLY_EQUAL(m.FindMode(BCIntegrate::kOptSimAnn, std::vector<double>(1, 0.1)).front(), 1, 1e-3);
         TEST_CHECK_NEARLY_EQUAL(m.FindMode(BCIntegrate::kOptSimAnn, std::vector<double>(1, 0.9)).front(), 1, 1e-3);
-<<<<<<< HEAD
-        TEST_CHECK_NEARLY_EQUAL(m.FindMode(BCIntegrate::kOptMetropolis).front(), 1, 1e-3);
-=======
 
         // chain can find either mode
         m.MCMCSetNIterationsPreRunMin(5000);
@@ -123,7 +116,6 @@
         const double& mode = m.FindMode(BCIntegrate::kOptMetropolis).front();
         const double target = mode > 0.5 ? 1.0 : 0.0;
         TEST_CHECK_NEARLY_EQUAL(mode, target, 1e-3);
->>>>>>> a054ad74
 
         m.PrintSummary();
         m.PrintShortFitSummary();
@@ -224,19 +216,11 @@
         p->SetLimits(-3, 3);
         p->SetNbins(60);
         m.MarginalizeAll(BCIntegrate::kMargGrid);
-<<<<<<< HEAD
-        TEST_CHECK_RELATIVE_ERROR(0.05, std::abs(m.GetBestFitParameter(0)), 1e-14);
-
-        // mode finding should start from previous solution and converge to (0, 0)
-        m.FindMode();
-        TEST_CHECK_NEARLY_EQUAL(0, m.GetBestFitParameter(0), 5e-5);
-=======
         TEST_CHECK_RELATIVE_ERROR(0.05, std::abs(m.GetBestFitParameters()[0]), 1e-14);
 
         // mode finding should start from previous solution and converge to (0, 0)
         m.FindMode();
         TEST_CHECK_NEARLY_EQUAL(0, m.GetBestFitParameters()[0], 5e-5);
->>>>>>> a054ad74
     }
 
     virtual void run() const
