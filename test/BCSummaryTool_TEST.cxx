/*
 * Copyright (C) 2007-2014, the BAT core developer team
 * All rights reserved.
 *
 * For the licensing terms see doc/COPYING.
 * For documentation see http://mpp.mpg.de/bat
 */

#include <config.h>
#include "GaussModel.h"
#include "test.h"

#include <BAT/BCParameter.h>

using namespace test;

class BCSummaryToolTest :
    public TestCase
{
public:
    BCSummaryToolTest():
        TestCase("BCSummaryTool"),
        file_corr(BAT_TESTDIR "BCSummaryTool_TEST_summary_corr.pdf"),
        file_par(BAT_TESTDIR "BCSummaryTool_TEST_summary_par.pdf"),
        file_upd(BAT_TESTDIR "BCSummaryTool_TEST_summary_upd.pdf")
    {
    }

    void print(BCModel& m) const
    {
        m.MarginalizeAll();
        m.FindMode();
<<<<<<< HEAD
        BCSummaryTool s(&m);
        s.PrintCorrelationPlot(file_corr.c_str());
        s.PrintParameterPlot(file_par.c_str());
        s.PrintKnowledgeUpdatePlots(file_upd.c_str());
=======
        m.PrintCorrelationPlot(file_corr.c_str());
        m.PrintParameterPlot(file_par.c_str());
        m.PrintKnowledgeUpdatePlots(file_upd.c_str());
>>>>>>> a054ad74
    }

    void mcmc() const
    {
        GaussModel m("mcmc", 3);
        m.SetMarginalizationMethod(BCIntegrate::kMargMetropolis);
        print(m);
    }

    void fixed() const
    {
        GaussModel m("fixed", 3);
        m.SetMarginalizationMethod(BCIntegrate::kMargMetropolis);
        m.GetParameter(1)->Fix(6);
        print(m);
    }

    void slice() const
    {
        GaussModel m("slice", 2);
        m.SetMarginalizationMethod(BCIntegrate::kMargGrid);
        print(m);
    }

    virtual void run() const
    {
        mcmc();
        fixed();
        slice();
    }

private:
    std::string file_corr, file_par, file_upd;
} bcsummarytool_test;<|MERGE_RESOLUTION|>--- conflicted
+++ resolved
@@ -30,16 +30,9 @@
     {
         m.MarginalizeAll();
         m.FindMode();
-<<<<<<< HEAD
-        BCSummaryTool s(&m);
-        s.PrintCorrelationPlot(file_corr.c_str());
-        s.PrintParameterPlot(file_par.c_str());
-        s.PrintKnowledgeUpdatePlots(file_upd.c_str());
-=======
         m.PrintCorrelationPlot(file_corr.c_str());
         m.PrintParameterPlot(file_par.c_str());
         m.PrintKnowledgeUpdatePlots(file_upd.c_str());
->>>>>>> a054ad74
     }
 
     void mcmc() const
