/*
 * Copyright (C) 2007-2014, the BAT core developer team
 * All rights reserved.
 *
 * For the licensing terms see doc/COPYING.
 * For documentation see http://mpp.mpg.de/bat
 */

#include "GaussModel.h"

#include <test.h>
#include <BAT/BCMath.h>
#include <BAT/BCParameter.h>

using namespace test;

// ---------------------------------------------------------
GaussModel::GaussModel(const char* name, const unsigned& nParameters, long loopIterations) :
    BCModel(name),
    fLoopIterations(loopIterations),
    fCalls(0)
{
    // add identical, independent parameters
    for (unsigned i = 0; i < nParameters ; ++i) {
        std::string parName("par");
        AddParameter((parName + test::stringify(i)).c_str(), -15.0, 15.0);
    }
    SetPriorConstantAll();
}

// ---------------------------------------------------------
GaussModel::~GaussModel()
{
}

<<<<<<< HEAD
// ---------------------------------------------------------
double GaussModel::LogLikelihood(const std::vector<double>& parameters)
=======
void GaussModel::MCMCCurrentPointInterface(std::vector<double>& /*p*/, int /*c*/, bool /*accepted*/)
>>>>>>> a054ad74
{
    #pragma omp critical(GaussModel__LogLikelihood)
    {
        ++fCalls;
    }
<<<<<<< HEAD

    // run extra loop to make likelihood evaluation slower(!)
    if (fLoopIterations) {
        std::vector<double> chain_means(3);
        chain_means[0] = 4.2;
        chain_means[1] = 4.25;
        chain_means[2] = 4.22;
        std::vector<double> chain_variances(3);
        chain_variances[0] = 0.1;
        chain_variances[1] = 0.15;
        chain_variances[2] = 0.19;

        static const bool relaxed = false;
        static const unsigned points = 500;

        for (unsigned long i = 0 ; i < fLoopIterations ; ++i)
            BCMath::Rvalue(chain_means, chain_variances, points, relaxed);
=======
}

// ---------------------------------------------------------
double GaussModel::LogLikelihood(const std::vector<double>& parameters)
{
    // run extra loop to make likelihood evaluation slower(!)
    if (fLoopIterations) {
        for (unsigned long i = 0 ; i < fLoopIterations ; ++i)
            BCMath::LogFact(10);
>>>>>>> a054ad74
    }

    // check that fixed parameters are indeed fixed to the right value
    for (unsigned i = 0; i < parameters.size(); i++) {
        BCParameter* p = GetParameter(i);
        if (p->Fixed())
<<<<<<< HEAD
            TEST_CHECK_EQUAL(p->GetFixedValue(), parameters[i]);
=======
            TEST_CHECK_NEARLY_EQUAL(p->GetFixedValue(), parameters[i], 1e-15);
>>>>>>> a054ad74
    }
    // assume a normalized Gaussian Likelihood with N independent variables
    static const double normalized = true;
    double logprob = 0;
    for (unsigned i = 0; i < parameters.size(); i++)
        logprob += BCMath::LogGaus(parameters.at(i), 0.0, 2.0, normalized);

    return logprob;
}<|MERGE_RESOLUTION|>--- conflicted
+++ resolved
@@ -33,36 +33,12 @@
 {
 }
 
-<<<<<<< HEAD
-// ---------------------------------------------------------
-double GaussModel::LogLikelihood(const std::vector<double>& parameters)
-=======
 void GaussModel::MCMCCurrentPointInterface(std::vector<double>& /*p*/, int /*c*/, bool /*accepted*/)
->>>>>>> a054ad74
 {
     #pragma omp critical(GaussModel__LogLikelihood)
     {
         ++fCalls;
     }
-<<<<<<< HEAD
-
-    // run extra loop to make likelihood evaluation slower(!)
-    if (fLoopIterations) {
-        std::vector<double> chain_means(3);
-        chain_means[0] = 4.2;
-        chain_means[1] = 4.25;
-        chain_means[2] = 4.22;
-        std::vector<double> chain_variances(3);
-        chain_variances[0] = 0.1;
-        chain_variances[1] = 0.15;
-        chain_variances[2] = 0.19;
-
-        static const bool relaxed = false;
-        static const unsigned points = 500;
-
-        for (unsigned long i = 0 ; i < fLoopIterations ; ++i)
-            BCMath::Rvalue(chain_means, chain_variances, points, relaxed);
-=======
 }
 
 // ---------------------------------------------------------
@@ -72,18 +48,13 @@
     if (fLoopIterations) {
         for (unsigned long i = 0 ; i < fLoopIterations ; ++i)
             BCMath::LogFact(10);
->>>>>>> a054ad74
     }
 
     // check that fixed parameters are indeed fixed to the right value
     for (unsigned i = 0; i < parameters.size(); i++) {
         BCParameter* p = GetParameter(i);
         if (p->Fixed())
-<<<<<<< HEAD
-            TEST_CHECK_EQUAL(p->GetFixedValue(), parameters[i]);
-=======
             TEST_CHECK_NEARLY_EQUAL(p->GetFixedValue(), parameters[i], 1e-15);
->>>>>>> a054ad74
     }
     // assume a normalized Gaussian Likelihood with N independent variables
     static const double normalized = true;
