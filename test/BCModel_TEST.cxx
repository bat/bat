--- conflicted
+++ resolved
@@ -64,11 +64,8 @@
         GaussModel m("Fix", 4);
         m.MCMCSetPrecision(BCEngineMCMC::kMedium);
         m.MCMCSetNIterationsRun(30000);
-<<<<<<< HEAD
-=======
         m.MCMCSetNIterationsPreRunMax(6000);
         m.MCMCSetNIterationsPreRunMin(6000);
->>>>>>> a054ad74
         m.MCMCSetRandomSeed(235);
 
         static const double eps = 5e-2;
@@ -79,13 +76,8 @@
         count_marginals(m, fixed);
 
         // gaussian around zero with width two
-<<<<<<< HEAD
-        TEST_CHECK_NEARLY_EQUAL(0, m.GetMarginalized(2)->GetMean(), eps);
-        TEST_CHECK_RELATIVE_ERROR(2, m.GetMarginalized(2)->GetSTD(), eps);
-=======
         TEST_CHECK_NEARLY_EQUAL(0, m.GetMarginalized(2)->GetHistogram()->GetMean(), eps);
         TEST_CHECK_RELATIVE_ERROR(2, m.GetMarginalized(2)->GetHistogram()->GetRMS(), eps);
->>>>>>> a054ad74
 
         // make sure that fixed parameters really are skipped
         const unsigned long nCalls = m.Calls();
@@ -105,13 +97,8 @@
         count_marginals(m, fixed);
 
         // gaussian around zero with width two
-<<<<<<< HEAD
-        TEST_CHECK_NEARLY_EQUAL(0, m.GetMarginalized(0u)->GetMean(), eps);
-        TEST_CHECK_RELATIVE_ERROR(2, m.GetMarginalized(0u)->GetSTD(), eps);
-=======
         TEST_CHECK_NEARLY_EQUAL(0, m.GetMarginalized(0u)->GetHistogram()->GetMean(), eps);
         TEST_CHECK_RELATIVE_ERROR(2, m.GetMarginalized(0u)->GetHistogram()->GetRMS(), eps);
->>>>>>> a054ad74
     }
 
     void deltaPrior() const
@@ -119,11 +106,7 @@
         GaussModel m("set delta prior for par 1", 4);
         m.MCMCSetPrecision(BCEngineMCMC::kMedium);
         const int fixed = 0;
-<<<<<<< HEAD
-        m.SetPriorDelta(fixed, 0.);
-=======
         m.GetParameter(fixed)->Fix(0.);
->>>>>>> a054ad74
         count_marginals(m, fixed);
     }
 
